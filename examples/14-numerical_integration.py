"""
Example of the RPA numerical integration parameter in `momentGW`
calculations.
"""

from pyscf import dft, gto
from pyscf.data.nist import HARTREE2EV

from momentGW import GW

# Define a molecule
mol = gto.Mole()
mol.atom = "O 0 0 0; O 0 0 1"
mol.basis = "aug-cc-pvdz"
mol.verbose = 0
mol.build()

# Run a DFT calculation
mf = dft.RKS(mol)
mf = mf.density_fit()
mf.xc = "hf"
mf.kernel()

# The numerical integration has a parameter `npoints`, which must be a
# multiple of 4. This controls the number of points used in the
# integrand. Larger values of `nmom_max` tend to require larger values
# of `npoints` to converge.
out = ""
for npoints in [4, 8, 16, 32, 64]:
    gw = GW(mf)
    gw.polarizability = "dRPA"
    gw.npoints = npoints
    gw.kernel(nmom_max=7)
<<<<<<< HEAD
    out += f"npoints = {npoints:#3d}, IP = {gw.qp_energy[mf.mo_occ > 0].max() * HARTREE2EV:#8.8f} eV\n"
print(out)
=======
    print(
        f"npoints = {npoints:#3d}, IP = {gw.qp_energy[mf.mo_occ > 0].max() * HARTREE2EV:#8.8f} eV"
    )
>>>>>>> 96a232ca
<|MERGE_RESOLUTION|>--- conflicted
+++ resolved
@@ -31,11 +31,5 @@
     gw.polarizability = "dRPA"
     gw.npoints = npoints
     gw.kernel(nmom_max=7)
-<<<<<<< HEAD
     out += f"npoints = {npoints:#3d}, IP = {gw.qp_energy[mf.mo_occ > 0].max() * HARTREE2EV:#8.8f} eV\n"
-print(out)
-=======
-    print(
-        f"npoints = {npoints:#3d}, IP = {gw.qp_energy[mf.mo_occ > 0].max() * HARTREE2EV:#8.8f} eV"
-    )
->>>>>>> 96a232ca
+print(out)