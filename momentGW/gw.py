"""
Spin-restricted one-shot GW via self-energy moment constraints for
molecular systems.
"""

import functools
from collections import defaultdict
from types import MethodType

import numpy as np
from dyson import MBLSE, MixedMBLSE, NullLogger
from pyscf import lib, scf
from pyscf.agf2 import GreensFunction, SelfEnergy, chempot, mpi_helper
from pyscf.agf2.dfragf2 import DFRAGF2
from pyscf.ao2mo import _ao2mo
from pyscf.lib import logger

from momentGW.base import BaseGW
from momentGW.fock import fock_loop
from momentGW.ints import Integrals
from momentGW.rpa import RPA
from momentGW.tda import TDA


def kernel(
    gw,
    nmom_max,
    mo_energy,
    mo_coeff,
    moments=None,
    integrals=None,
):
    """Moment-constrained one-shot GW.

    Parameters
    ----------
    gw : BaseGW
        GW object.
    nmom_max : int
        Maximum moment number to calculate.
    mo_energy : numpy.ndarray
        Molecular orbital energies.
    mo_coeff : numpy.ndarray
        Molecular orbital coefficients.
    moments : tuple of numpy.ndarray, optional
        Tuple of (hole, particle) moments, if passed then they will
        be used instead of calculating them. Default value is None.
    integrals : Integrals, optional
        Density-fitted integrals. If None, generate from scratch.
        Default value is None.

    Returns
    -------
    conv : bool
        Convergence flag. Always True for AGW, returned for
        compatibility with other GW methods.
    gf : pyscf.agf2.GreensFunction
        Green's function object
    se : pyscf.agf2.SelfEnergy
        Self-energy object
    """

    if integrals is None:
<<<<<<< HEAD
        integrals = gw.ao2mo(mo_coeff)
=======
        integrals = gw.ao2mo()
>>>>>>> 0994eb60

    # Get the static part of the SE
    se_static = gw.build_se_static(
        mo_energy=mo_energy,
        mo_coeff=mo_coeff,
    )

    # Get the moments of the SE
    if moments is None:
        th, tp = gw.build_se_moments(
            nmom_max,
<<<<<<< HEAD
            *integrals,
=======
            integrals,
>>>>>>> 0994eb60
            mo_energy=mo_energy,
        )
    else:
        th, tp = moments

    # Solve the Dyson equation
<<<<<<< HEAD
    gf, se = gw.solve_dyson(th, tp, se_static, Lpq=integrals[0])
=======
    gf, se = gw.solve_dyson(th, tp, se_static, integrals=integrals)
>>>>>>> 0994eb60
    conv = True

    return conv, gf, se


class GW(BaseGW):
    __doc__ = BaseGW.__doc__.format(
        description="Spin-restricted one-shot GW via self-energy moment constraints for molecules.",
        extra_parameters="",
    )

    @property
    def name(self):
        return "G0W0"

    def build_se_static(self, mo_coeff=None, mo_energy=None):
        """Build the static part of the self-energy, including the
        Fock matrix.

        Parameters
        ----------
        mo_energy : numpy.ndarray, optional
            Molecular orbital energies.  Default value is that of
            `self.mo_energy`.
        mo_coeff : numpy.ndarray
            Molecular orbital coefficients.  Default value is that of
            `self.mo_coeff`.

        Returns
        -------
        se_static : numpy.ndarray
            Static part of the self-energy. If `self.diagonal_se`,
            non-diagonal elements are set to zero.
        """

        if mo_coeff is None:
            mo_coeff = self.mo_coeff
        if mo_energy is None:
            mo_energy = self.mo_energy

        with lib.temporary_env(self._scf, verbose=0):
            with lib.temporary_env(self._scf.with_df, verbose=0):
                v_mf = self._scf.get_veff() - self._scf.get_j()
                dm = self._scf.make_rdm1(mo_coeff=mo_coeff)
        v_mf = lib.einsum("pq,pi,qj->ij", v_mf, mo_coeff, mo_coeff)

<<<<<<< HEAD
        # v_hf from DFT/HF density
=======
>>>>>>> 0994eb60
        with lib.temporary_env(self._scf.with_df, verbose=0):
            with lib.temporary_env(self._scf.with_df, verbose=0):
                vk = scf.hf.SCF.get_veff(self._scf, self.mol, dm)
                vk -= scf.hf.SCF.get_j(self._scf, self.mol, dm)
        vk = lib.einsum("pq,pi,qj->ij", vk, mo_coeff, mo_coeff)

        se_static = vk - v_mf

        if self.diagonal_se:
            se_static = np.diag(np.diag(se_static))

        se_static += np.diag(mo_energy)

        return se_static

    def build_se_moments(self, nmom_max, integrals, **kwargs):
        """Build the moments of the self-energy.

        Parameters
        ----------
        nmom_max : int
            Maximum moment number to calculate.
        integrals : Integrals
            Density-fitted integrals.

        See functions in `momentGW.rpa` for `kwargs` options.

        Returns
        -------
        se_moments_hole : numpy.ndarray
            Moments of the hole self-energy. If `self.diagonal_se`,
            non-diagonal elements are set to zero.
        se_moments_part : numpy.ndarray
            Moments of the particle self-energy. If `self.diagonal_se`,
            non-diagonal elements are set to zero.
        """

        if self.polarizability == "drpa":
            rpa = RPA(self, nmom_max, integrals, **kwargs)
            return rpa.kernel()

        elif self.polarizability == "drpa-exact":
            rpa = RPA(self, nmom_max, integrals, **kwargs)
            return rpa.kernel(exact=True)

        elif self.polarizability == "dtda":
            tda = TDA(self, nmom_max, integrals, **kwargs)
            return tda.kernel()

        else:
            raise NotImplementedError

    def ao2mo(self):
        """Get the integrals."""

        integrals = Integrals(
            self.with_df,
            self.mo_coeff,
            self.mo_occ,
            compression=self.compression,
            compression_tol=self.compression_tol,
            store_full=self.fock_loop,
        )
        integrals.transform()

        return integrals

    def solve_dyson(self, se_moments_hole, se_moments_part, se_static, integrals=None):
        """Solve the Dyson equation due to a self-energy resulting
        from a list of hole and particle moments, along with a static
        contribution.

        Also finds a chemical potential best satisfying the physical
        number of electrons. If `self.optimise_chempot`, this will
        shift the self-energy poles relative to the Green's function,
        which is a partial self-consistency that better conserves the
        particle number.

        If `self.fock_loop`, this function will also require that the
        outputted Green's function is self-consistent with respect to
        the corresponding density and Fock matrix.

        Parameters
        ----------
        se_moments_hole : numpy.ndarray
            Moments of the hole self-energy.
        se_moments_part : numpy.ndarray
            Moments of the particle self-energy.
        se_static : numpy.ndarray
            Static part of the self-energy.
        integrals : Integrals
            Density-fitted integrals.  Required if `self.fock_loop` is
            `True`.  Default value is `None`.

        Returns
        -------
        gf : pyscf.agf2.GreensFunction
            Green's function.
        se : pyscf.agf2.SelfEnergy
            Self-energy.
        """

        nlog = NullLogger()

        solver_occ = MBLSE(se_static, np.array(se_moments_hole), log=nlog)
        solver_occ.kernel()

        solver_vir = MBLSE(se_static, np.array(se_moments_part), log=nlog)
        solver_vir.kernel()

        solver = MixedMBLSE(solver_occ, solver_vir)
        e_aux, v_aux = solver.get_auxiliaries()
        se = SelfEnergy(e_aux, v_aux)

        if self.optimise_chempot:
            se, opt = chempot.minimize_chempot(se, se_static, self.nocc * 2)

        logger.debug(
            self,
            "Error in moments: occ = %.6g  vir = %.6g",
            *self.moment_error(se_moments_hole, se_moments_part, se),
        )

        gf = se.get_greens_function(se_static)
        gf.energy = mpi_helper.bcast(gf.energy, root=0)
        gf.coupling = mpi_helper.bcast(gf.coupling, root=0)

        if self.fock_loop:
            if integrals is None:
                raise ValueError("Lpq must be passed to solve_dyson if fock_loop=True")

            try:
                gf, se, conv = fock_loop(self, integrals.Lpq, gf, se, **self.fock_opts)
            except IndexError:
                pass

        try:
            cpt, error = chempot.binsearch_chempot(
                (gf.energy, gf.coupling),
                gf.nphys,
                self.nocc * 2,
            )
        except IndexError:
            cpt = gf.chempot
            error = np.trace(gf.make_rdm1()) - self.nocc * 2

        se.chempot = cpt
        gf.chempot = cpt
        logger.info(self, "Error in number of electrons: %.5g", error)

        return gf, se

    def make_rdm1(self, gf=None):
        """Get the first-order reduced density matrix."""

        if gf is None:
            gf = self.gf
        if gf is None:
            gf = GreensFunction(self.mo_energy, np.eye(self.nmo))

        return gf.make_rdm1()

    def moment_error(self, se_moments_hole, se_moments_part, se):
        """Return the error in the moments."""

        eh = self._moment_error(
            se_moments_hole,
            se.get_occupied().moment(range(len(se_moments_hole))),
        )
        ep = self._moment_error(
            se_moments_part,
            se.get_virtual().moment(range(len(se_moments_part))),
        )

        return eh, ep

    def kernel(
        self,
        nmom_max,
        mo_energy=None,
        mo_coeff=None,
        moments=None,
        integrals=None,
    ):
        if mo_coeff is None:
            mo_coeff = self.mo_coeff
        if mo_energy is None:
            mo_energy = self.mo_energy

        cput0 = (logger.process_clock(), logger.perf_counter())
        self.dump_flags()
        logger.info(self, "nmom_max = %d", nmom_max)

        self.converged, self.gf, self.se = kernel(
            self,
            nmom_max,
            mo_energy,
            mo_coeff,
            integrals=integrals,
        )

        gf_occ = self.gf.get_occupied()
        gf_occ.remove_uncoupled(tol=1e-1)
        for n in range(min(5, gf_occ.naux)):
            en = -gf_occ.energy[-(n + 1)]
            vn = gf_occ.coupling[:, -(n + 1)]
            qpwt = np.linalg.norm(vn) ** 2
            logger.note(self, "IP energy level %d E = %.16g  QP weight = %0.6g", n, en, qpwt)

        gf_vir = self.gf.get_virtual()
        gf_vir.remove_uncoupled(tol=1e-1)
        for n in range(min(5, gf_vir.naux)):
            en = gf_vir.energy[n]
            vn = gf_vir.coupling[:, n]
            qpwt = np.linalg.norm(vn) ** 2
            logger.note(self, "EA energy level %d E = %.16g  QP weight = %0.6g", n, en, qpwt)

        logger.timer(self, self.name, *cput0)

        return self.converged, self.gf, self.se<|MERGE_RESOLUTION|>--- conflicted
+++ resolved
@@ -61,11 +61,7 @@
     """
 
     if integrals is None:
-<<<<<<< HEAD
-        integrals = gw.ao2mo(mo_coeff)
-=======
         integrals = gw.ao2mo()
->>>>>>> 0994eb60
 
     # Get the static part of the SE
     se_static = gw.build_se_static(
@@ -77,22 +73,14 @@
     if moments is None:
         th, tp = gw.build_se_moments(
             nmom_max,
-<<<<<<< HEAD
-            *integrals,
-=======
             integrals,
->>>>>>> 0994eb60
             mo_energy=mo_energy,
         )
     else:
         th, tp = moments
 
     # Solve the Dyson equation
-<<<<<<< HEAD
-    gf, se = gw.solve_dyson(th, tp, se_static, Lpq=integrals[0])
-=======
     gf, se = gw.solve_dyson(th, tp, se_static, integrals=integrals)
->>>>>>> 0994eb60
     conv = True
 
     return conv, gf, se
@@ -139,10 +127,6 @@
                 dm = self._scf.make_rdm1(mo_coeff=mo_coeff)
         v_mf = lib.einsum("pq,pi,qj->ij", v_mf, mo_coeff, mo_coeff)
 
-<<<<<<< HEAD
-        # v_hf from DFT/HF density
-=======
->>>>>>> 0994eb60
         with lib.temporary_env(self._scf.with_df, verbose=0):
             with lib.temporary_env(self._scf.with_df, verbose=0):
                 vk = scf.hf.SCF.get_veff(self._scf, self.mol, dm)
