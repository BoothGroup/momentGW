--- conflicted
+++ resolved
@@ -111,16 +111,6 @@
         moments[0] = self.integrals.Lia
         cput1 = lib.logger.timer(self.gw, "zeroth moment", *cput0)
 
-<<<<<<< HEAD
-=======
-        # Get the first order moment
-        moments[1] = self.integrals.Lia * d[None]
-        tmp = np.dot(self.integrals.Lia, self.integrals.Lia.T)
-        tmp = mpi_helper.allreduce(tmp)
-        moments[1] += np.dot(tmp, self.integrals.Lia) * 2.0
-        cput1 = lib.logger.timer(self.gw, "first moment", *cput1)
-
->>>>>>> 5f1b5beb
         # Get the higher order moments
         for i in range(1, self.nmom_max + 1):
             moments[i] = moments[i - 1] * d[None]
