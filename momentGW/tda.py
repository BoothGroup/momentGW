--- conflicted
+++ resolved
@@ -158,10 +158,7 @@
         moments_occ = mpi_helper.allreduce(moments_occ)
         moments_vir = mpi_helper.allreduce(moments_vir)
 
-<<<<<<< HEAD
-=======
         # Numerical integration can lead to small non-hermiticity
->>>>>>> e60ad3fc
         moments_occ = 0.5 * (moments_occ + moments_occ.swapaxes(1, 2))
         moments_vir = 0.5 * (moments_vir + moments_vir.swapaxes(1, 2))
 
