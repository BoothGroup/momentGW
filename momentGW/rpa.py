--- conflicted
+++ resolved
@@ -9,172 +9,7 @@
 from pyscf.agf2 import mpi_helper
 
 
-<<<<<<< HEAD
-# TODO silence Vayesta
-
-
-class NIException(RuntimeError):
-    pass
-
-
-def mpi_dot(x, y):
-    """
-    Simple MPI dot-product with distribution over the first index of
-    the input array `x`.
-    """
-
-    size = x.shape[0]
-    res = np.zeros((x.shape[0], y.shape[1]))
-    for p0, p1 in mpi_helper.prange(0, size, size):
-        res[p0:p1] = np.dot(x[p0:p1], y)
-
-    res = mpi_helper.allreduce(res)
-
-    return res
-
-
-def compress_eris(Lpq, Lia, tol=1e-10):
-    """Perform the low-rank compression on the ERIs.
-    """
-
-    naux_init = Lia.shape[0]
-
-    shape_pq = Lpq.shape[1:]
-    shape_ia = Lia.shape[1:]
-    Lpq = Lpq.reshape(naux_init, -1)
-    Lia = Lia.reshape(naux_init, -1)
-
-    u, s, v = np.linalg.svd(Lia, full_matrices=False)
-    nwant = sum(s > tol)
-    rot = u[:, :nwant]
-    Lia = np.dot(rot.T, Lia)
-    Lpq = np.dot(rot.T, Lpq)
-
-    u, s, v = np.linalg.svd(Lia, full_matrices=False)
-    nwant = sum(s > tol)
-    rot = u[:, :nwant]
-    Lia = np.dot(rot.T, Lia)
-    Lpq = np.dot(rot.T, Lpq)
-
-    Lpq = Lpq.reshape(-1, *shape_pq)
-    Lia = Lia.reshape(-1, *shape_ia)
-
-    return Lpq, Lia
-
-
-def build_se_moments_drpa_exact(
-    gw,
-    nmom_max,
-    Lpq,
-    Lia,
-    mo_energy=None,
-    ainit=10,
-):
-    """
-    Compute the self-energy moments using exact dRPA.  Scales as
-    the sixth power of the number of orbitals.
-
-    Parameters
-    ----------
-    gw : BaseGW
-        GW object.
-    nmom_max : int
-        Maximum moment number to calculate.
-    Lpq : numpy.ndarray
-        Density-fitted ERI tensor. `p` is in the basis of MOs, `q` is
-        in the basis of the Green's function.
-    Lia : numpy.ndarray
-        Density-fitted ERI tensor for the occupied-virtual slice. `i`
-        and `a` are in the basis of the screened Coulomb interaction.
-    mo_energy : numpy.ndarray, optional
-        Molecular orbital energies.  Default value is that of
-        `gw._scf.mo_energy`.
-    ainit : int, optional
-        Initial `a` value, see `Vayesta` for more details.  Default
-        value is 10.
-
-    Returns
-    -------
-    se_moments_hole : numpy.ndarray
-        Moments of the hole self-energy. If `self.diagonal_se`,
-        non-diagonal elements are set to zero.
-    se_moments_part : numpy.ndarray
-        Moments of the particle self-energy. If `self.diagonal_se`,
-        non-diagonal elements are set to zero.
-    """
-
-    from vayesta.rpa import ssRPA
-
-    if mo_energy is None:
-        mo_energy = gw._scf.mo_energy
-
-    nmo = gw.nmo
-    nocc = gw.nocc
-    nov = nocc * (nmo - nocc)
-
-    rot = np.concatenate([Lia.reshape(-1, nov)] * 2, axis=1)
-    hole_moms = np.zeros((nmom_max + 1, nmo, nmo))
-    part_moms = np.zeros((nmom_max + 1, nmo, nmo))
-
-    # Get DD moments
-    rpa = ssRPA(mf)
-    erpa = rpa.kernel()
-    tild_etas = rpa.gen_tild_etas(nmom_max)
-    tild_etas = lib.einsum("nij,pi,qj->npq", tild_etas, rot, rot)
-
-    # Construct the SE moments
-    if gw.diagonal_se:
-        tild_sigma = np.zeros((nmo, nmom_max + 1, nmo))
-        for x in range(nmo):
-            Lpx = Lpq[p0:p1, :, x]
-            Lqx = Lpq[q0:q1, :, x]
-            tild_sigma[x] = lib.einsum("Pp,Qp,nPQ->np", Lpx, Lqx, tild_etas)
-        moms = np.arange(nmom_max + 1)
-        for n in range(nmom_max + 1):
-            fp = scipy.special.binom(n, moms)
-            fh = fp * (-1) ** moms
-            eon = np.power.outer(mo_energy[:nocc], n - moms)
-            evn = np.power.outer(mo_energy[nocc:], n - moms)
-            th = lib.einsum("t,kt,ktp->p", fh, eon, tild_sigma[:nocc])
-            tp = lib.einsum("t,ct,ctp->p", fp, evn, tild_sigma[nocc:])
-            hole_moms[n] += np.diag(th)
-            part_moms[n] += np.diag(tp)
-    else:
-        tild_sigma = np.zeros((nmo, nmom_max + 1, nmo, nmo))
-        moms = np.arange(nmom_max + 1)
-        for x in range(nmo):
-            Lpx = Lpq[:, :, x]
-            Lqx = Lpq[:, :, x]
-            tild_sigma[x] = lib.einsum("Pp,Qq,nPQ->npq", Lpx, Lqx, tild_etas)
-        for n in range(nmom_max + 1):
-            fp = scipy.special.binom(n, moms)
-            fh = fp * (-1) ** moms
-            eon = np.power.outer(mo_energy[:nocc], n - moms)
-            evn = np.power.outer(mo_energy[nocc:], n - moms)
-            th = lib.einsum("t,kt,ktpq->pq", fh, eon, tild_sigma[:nocc])
-            tp = lib.einsum("t,ct,ctpq->pq", fp, evn, tild_sigma[nocc:])
-            hole_moms[n] += th
-            part_moms[n] += tp
-
-    hole_moms = 0.5 * (hole_moms + hole_moms.swapaxes(1, 2))
-    part_moms = 0.5 * (part_moms + part_moms.swapaxes(1, 2))
-
-    return hole_moms, part_moms
-
-
-def build_se_moments_drpa(
-    gw,
-    nmom_max,
-    Lpq,
-    Lia,
-    mo_energy=None,
-    mo_occ=None,
-    ainit=10,
-    compress=True,
-):
-=======
 class RPA:
->>>>>>> a3f4f27c
     """
     Compute the self-energy moments using dRPA and numerical integration.
 
