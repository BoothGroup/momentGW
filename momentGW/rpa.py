"""
Construct RPA moments.
"""

import numpy as np
import scipy.special
from pyscf import lib
from pyscf.agf2 import mpi_helper
from vayesta.core.vlog import NoLogger
from vayesta.rpa import ssRIRPA, ssRPA
from vayesta.rpa.rirpa import momzero_NI


# TODO silence Vayesta


<<<<<<< HEAD
def compress_low_rank(ri_l, ri_r, tol=1e-10, return_rot=False):
=======
class NIException(RuntimeError):
    pass


def compress_low_rank(ri_l, ri_r, tol=1e-10):
>>>>>>> 72525ccd
    """Perform the low-rank compression."""

    naux_init = ri_l.shape[0]

    u, s, v = np.linalg.svd(ri_l, full_matrices=False)
    nwant = sum(s > tol)
    rot = u[:, :nwant]
    ri_l = np.dot(rot.T, ri_l)
    ri_r = np.dot(rot.T, ri_r)

    rot_full = rot

    u, s, v = np.linalg.svd(ri_r, full_matrices=False)
    nwant = sum(s > tol)
    rot = u[:, :nwant]
    ri_l = np.dot(rot.T, ri_l)
    ri_r = np.dot(rot.T, ri_r)

    rot_full = np.dot(rot_full, rot)

    if return_rot:
        return ri_l, ri_r, rot_full
    else:
        return ri_l, ri_r


def compress_low_rank_symmetric(ri, tol=1e-10, return_rot=False):
    """Perform the low-rank compression."""

    naux_init = ri.shape[0]

    u, s, v = np.linalg.svd(ri, full_matrices=False)
    nwant = sum(s > tol)
    rot = u[:, :nwant]
    ri = np.dot(rot.T, ri)

    rot_full = rot

    u, s, v = np.linalg.svd(ri, full_matrices=False)
    nwant = sum(s > tol)
    rot = u[:, :nwant]
    ri = np.dot(rot.T, ri)

    rot_full = np.dot(rot_full, rot)

    if return_rot:
        return ri, rot_full
    else:
        return ri


def build_se_moments_drpa_exact(
    gw,
    nmom_max,
    Lpq,
    mo_energy=None,
    ainit=10,
):
    """
    Compute the self-energy moments using exact dRPA.  Scales as
    the sixth power of the number of orbitals.

    Parameters
    ----------
    gw : BaseGW
        GW object.
    nmom_max : int
        Maximum moment number to calculate.
    Lpq : numpy.ndarray
        Density-fitted ERI tensor.
    exact : bool, optional
        Use exact dRPA at O(N^6) cost.  Default value is `False`.
    mo_energy : numpy.ndarray, optional
        Molecular orbital energies.  Default value is that of
        `gw._scf.mo_energy`.
    aint : int, optional
        Initial `a` value, see `Vayesta` for more details.  Default
        value is 10.

    Returns
    -------
    se_moments_hole : numpy.ndarray
        Moments of the hole self-energy. If `self.diagonal_se`,
        non-diagonal elements are set to zero.
    se_moments_part : numpy.ndarray
        Moments of the particle self-energy. If `self.diagonal_se`,
        non-diagonal elements are set to zero.
    """

    if mo_energy is None:
        mo_energy = gw._scf.mo_energy

    nmo = gw.nmo
    nocc = gw.nocc
    nov = nocc * (nmo - nocc)

    # Get 3c integrals
    Lia = Lpq[:, :nocc, nocc:]
    rot = np.concatenate([Lia.reshape(-1, nov)] * 2, axis=1)

    hole_moms = np.zeros((nmom_max + 1, nmo, nmo))
    part_moms = np.zeros((nmom_max + 1, nmo, nmo))

    # Get DD moments
    rpa = ssRPA(mf)
    erpa = rpa.kernel()
    tild_etas = rpa.gen_tild_etas(nmom_max)
    tild_etas = lib.einsum("nij,pi,qj->npq", tild_etas, rot, rot)

    # Construct the SE moments
    if gw.diagonal_se:
        tild_sigma = np.zeros((nmo, nmom_max + 1, nmo))
        for x in range(nmo):
            Lpx = Lpq[p0:p1, :, x]
            Lqx = Lpq[q0:q1, :, x]
            tild_sigma[x] = lib.einsum("Pp,Qp,nPQ->np", Lpx, Lqx, tild_etas)
        moms = np.arange(nmom_max + 1)
        for n in range(nmom_max + 1):
            fp = scipy.special.binom(n, moms)
            fh = fp * (-1) ** moms
            eon = np.power.outer(mo_energy[:nocc], n - moms)
            evn = np.power.outer(mo_energy[nocc:], n - moms)
            th = lib.einsum("t,kt,ktp->p", fh, eon, tild_sigma[:nocc])
            tp = lib.einsum("t,ct,ctp->p", fp, evn, tild_sigma[nocc:])
            hole_moms[n] += np.diag(th)
            part_moms[n] += np.diag(tp)
    else:
        tild_sigma = np.zeros((nmo, nmom_max + 1, nmo, nmo))
        moms = np.arange(nmom_max + 1)
        for x in range(nmo):
            Lpx = Lpq[:, :, x]
            Lqx = Lpq[:, :, x]
            tild_sigma[x] = lib.einsum("Pp,Qq,nPQ->npq", Lpx, Lqx, tild_etas)
        for n in range(nmom_max + 1):
            fp = scipy.special.binom(n, moms)
            fh = fp * (-1) ** moms
            eon = np.power.outer(mo_energy[:nocc], n - moms)
            evn = np.power.outer(mo_energy[nocc:], n - moms)
            th = lib.einsum("t,kt,ktpq->pq", fh, eon, tild_sigma[:nocc])
            tp = lib.einsum("t,ct,ctpq->pq", fp, evn, tild_sigma[nocc:])
            hole_moms[n] += th
            part_moms[n] += tp

    hole_moms = 0.5 * (hole_moms + hole_moms.swapaxes(1, 2))
    part_moms = 0.5 * (part_moms + part_moms.swapaxes(1, 2))

    return hole_moms, part_moms


def build_se_moments_drpa(
    gw,
    nmom_max,
    Lpq,
    Lia=None,
    mo_energy=None,
    mo_occ=None,
    ainit=10,
    compress=1,
):
    """
    Compute the self-energy moments using dRPA and numerical
    integration.

    Parameters
    ----------
    gw : BaseGW
        GW object.
    nmom_max : int
        Maximum moment number to calculate.
    Lpq : numpy.ndarray
        Density-fitted ERI tensor. `p` is in the basis of MOs, `q` is
        in the basis of the Green's function.
    Lia : numpy.ndarray, optional
        Density-fitted ERI tensor for the occupied-virtual slice. `i`
        and `a` are in the basis of the screened Coulomb interaction.
    mo_energy : numpy.ndarray or tuple of numpy.ndarray, optional
        Molecular orbital energies.  If a tuple is passed, the first
        element corresponds to the Green's function basis and the
        second to the screened Coulomb interaction.  Default value is
        that of `gw._scf.mo_energy`.
    mo_occ : numpy.ndarray or tuple of numpy.ndarray, optional
        Molecular orbital occupancies.  If a tuple is passed, the first
        element corresponds to the Green's function basis and the
        second to the screened Coulomb interaction.  Default value is
        that of `gw._scf.mo_occ`.
    aint : int, optional
        Initial `a` value, see `Vayesta` for more details.  Default
        value is 10.
    compress : int, optional
        How thoroughly to attempt compression of the low-rank
        representations of various matrices.
        Thresholds are:
        - above 0: Compress representation of (A+B)(A-B) once
          constructed, prior to main calculation.
        - above 3: Compress representations of A+B and A-B separately
          prior to constructing (A+B)(A-B) or (A+B)^{-1}
        - above 5: Compress representation of (A+B)^{-1} prior to
          contracting. This is basically never worthwhile.
        Note that in all cases these compressions will have
        computational cost O(N_{aux}^2 ov), the same as our later
        computations, and so a tradeoff must be made between reducing
        the N_{aux} in later calculations vs the cost of compression.
        Default value is 0.

    Returns
    -------
    se_moments_hole : numpy.ndarray
        Moments of the hole self-energy. If `self.diagonal_se`,
        non-diagonal elements are set to zero.
    se_moments_part : numpy.ndarray
        Moments of the particle self-energy. If `self.diagonal_se`,
        non-diagonal elements are set to zero.
    """

    lib.logger.debug(gw, "Constructing RPA moments:")
    memory_string = lambda: "Memory usage: %.2f GB" % (lib.current_memory()[0] / 1e3)

    if mo_energy is None:
        mo_energy_g = mo_energy_w = gw._scf.mo_energy
    elif isinstance(mo_energy, tuple):
        mo_energy_g, mo_energy_w = mo_energy
    else:
        mo_energy_g = mo_energy_w = mo_energy

    if mo_occ is None:
        mo_occ_g = mo_occ_w = gw._scf.mo_occ
    elif isinstance(mo_occ, tuple):
        mo_occ_g, mo_occ_w = mo_occ
    else:
        mo_occ_g = mo_occ_w = mo_occ

    import logging

    vlog = NoLogger()

    nmo = gw.nmo
    naux = gw.with_df.get_naoaux()

    eo = mo_energy_w[mo_occ_w > 0]
    ev = mo_energy_w[mo_occ_w == 0]
    naux = Lpq.shape[0]
    nov = eo.size * ev.size

    # Get 3c integrals
    if Lia is None:
        Lia = Lpq[:, mo_occ_w > 0][:, :, mo_occ_w == 0]
    Lia = Lia.reshape(naux, nov)

    # Compress the 3c integrals
    lib.logger.debug(gw, "  Compressing 3c integrals")
    Lia, aux_rot = compress_low_rank_symmetric(Lia, return_rot=True)
    Lpq = lib.einsum("Lpq,LQ->Qpq", Lpq, aux_rot)
    naux_comp = Lia.shape[0]
    lib.logger.debug(gw, "  Size of compressed auxiliaries: %s", naux_comp)
    lib.logger.debug(gw, "  %s", memory_string())

    # Construct intermediates
    d = lib.direct_sum("a-i->ia", ev, eo).ravel()
<<<<<<< HEAD
    Lia_d = Lia * d[None]
    Lia_dinv = Lia * d[None]**-1

    # Perform the offset integral
    offset = momzero_NI.MomzeroOffsetCalcGaussLag(d, Lia_d, Lia, Lia, gw.npoints, vlog)
    estval, offset_err = offset.kernel()
    integral_offset = Lia_d + estval * 4
    lib.logger.debug(gw, "  Offset integral error: %s", offset_err)

    # Get the quadrature for the rest of the integral
    worker = momzero_NI.MomzeroDeductHigherOrder(d, Lia_d, Lia, Lia, gw.npoints, vlog)
    a = worker.opt_quadrature_diag(ainit)
    quad = worker.get_quad(a)
    lib.logger.debug(gw, "  Optimal quadrature parameter: %s", a)

    # MPI
    p0, p1 = list(mpi_helper.prange(0, nov, nov))[0]
    d = d[p0:p1]
    Lia = Lia[:, p0:p1]
    Lia_d = Lia_d[:, p0:p1]
    Lia_dinv = Lia_dinv[:, p0:p1]
    integral_offset = integral_offset[:, p0:p1]
    nov = p1 - p0
    p0, p1 = list(mpi_helper.prange(0, mo_energy_g.size, mo_energy_g.size))[0]
    mo_energy_g = mo_energy_g[p0:p1]
    mo_occ_g = mo_occ_g[p0:p1]
    Lpq = Lpq[:, :, p0:p1]

    # Perform the rest of the integral
    integral = np.zeros((naux_comp, nov))
    integral_h = np.zeros((naux_comp, nov))
    integral_q = np.zeros((naux_comp, nov))
    for i, (point, weight) in enumerate(zip(*quad)):
        f = 1.0 / (d**2 + point**2)
        q = np.dot(Lia * f[None], Lia_d.T) * 4
        q = mpi_helper.allreduce(q)
        val_aux = np.linalg.inv(np.eye(q.shape[0]) + q) - np.eye(q.shape[0])
        contrib = np.linalg.multi_dot((q, val_aux, Lia))
        del q, val_aux
        contrib *= f[None]
        contrib *= point**2
        contrib /= np.pi
        integral += weight * contrib
        if i % 2 == 0:
            integral_h += 2 * weight * contrib
        if i % 4 == 0:
            integral_q += 4 * weight * contrib
    a = np.linalg.norm(integral_q - integral)
    b = np.linalg.norm(integral_h - integral)
    err = worker.calculate_error(a, b)
    lib.logger.debug(gw, "  One-quarter quadrature error: %s", a)
    lib.logger.debug(gw, "  One-half quadrature error: %s", b)
    lib.logger.debug(gw, "  Error estimate: %s", err)

    # Construct inverse of A-B
    lib.logger.debug(gw, "  Constructing (A-B)^{-1} intermediate")
    u = np.dot(Lia_dinv, Lia.T) * 4
    u = mpi_helper.allreduce(u)
    u = np.linalg.inv(np.eye(u.shape[0]) + u)
    lib.logger.debug(gw, "  %s", memory_string())

    # Get the zeroth order moment
    integral += integral_offset
    moments = np.zeros((nmom_max + 1, naux_comp, nov))
    moments[0] = integral / d[None]
    interm = np.linalg.multi_dot((integral, Lia_dinv.T, u))
    interm = mpi_helper.allreduce(interm)
    moments[0] -= np.linalg.multi_dot((interm, Lia_dinv)) * 4
    del u, interm

    # Get the first order moment
    moments[1] = Lia_d

    # Recursively compute the higher-order moments
    for i in range(2, nmom_max + 1):
        moments[i] = moments[i - 2] * d[None] ** 2
        interm = np.dot(moments[i - 2], Lia.T)
        interm = mpi_helper.allreduce(interm)
        moments[i] += np.dot(interm, Lia_d) * 4
        del interm

    # Setup dependent on diagonal SE
    if gw.diagonal_se:
        pq = p = q = "p"
        tild_sigma = np.zeros((mo_energy_g.size, nmom_max + 1, nmo))
        fproc = lambda x: np.diag(x)
    else:
        pq, p, q = "pq", "p", "q"
        tild_sigma = np.zeros((mo_energy_g.size, nmom_max + 1, nmo, nmo))
        fproc = lambda x: x

    # Get the moments in the (aux|aux) basis and rotate to the (mo|mo) basis
    for n in range(nmom_max + 1):
=======
    s_l = apb * d[None]
    s_r = apb
    if compress > 0:
        s_l, s_r = compress_low_rank(s_l, s_r)
        lib.logger.debug(gw, "Compressed S_L from %s -> %s", apb.shape, s_l.shape)
        lib.logger.debug(gw, "Compressed S_R from %s -> %s", apb.shape, s_r.shape)

    # Construct inverse of A-B - RAM bottleneck
    lib.logger.debug(gw, "Constructive (A-B)^{-1}")
    u = np.dot(apb / d[None], apb.T) * 4
    u = np.linalg.inv(np.eye(u.shape[0]) + u)
    w, u = np.linalg.eigh(u)
    u = u * w[None] ** 0.5
    apb_inv = np.linalg.multi_dot((u.T, apb)) / d[None]
    # Moved this deletion later.
    # del apb, u
    if compress > 5:
        shape = apb_inv.shape
        apb_inv = compress_low_rank_symmetric(apb_inv)
        lib.logger.debug(gw, "Compressed (A-B)^{-1} from %s -> %s", shape, apb_inv.shape)

    # Perform the offset integral and set up optimised quadrature grid.

    # Old code using Vayesta.
    # offset = momzero_NI.MomzeroOffsetCalcGaussLag(d, s_l, s_r, rot, gw.npoints, vlog)
    # estval, offset_err = offset.kernel()
    # estval *= 4  # For restricted symmetry and carried factor
    # integral_offset = rot * d[None] + estval

    # worker = momzero_NI.MomzeroDeductHigherOrder(d, s_l, s_r, rot, gw.npoints, vlog)
    # a = worker.opt_quadrature_diag(ainit)
    # quad = worker.get_quad(a)

    # New code purely in momentGW.
    # Thoughts about parallelising this:
    #   - I've kept everything dependent only on the 3c eris, rather than the previous RI objects, for simplicity.
    #   - the offset integral has the same considerations as the main one (same cost, similar approach with distributed
    #     eris).
    #   - Given the numerical approaches in the quadratures (both in optimising the quadrature and solving the required
    #     equations to construct the Gauss-Laguerre quadrature), we probably need to only actually solve this on one
    #     process and broadcast the result to the others to avoid all sorts of horrors.
    #   - The diagonal evaluations required for the quadrature optimisation are straightforward. All their
    #     dependencies on the eris are in the intermediate below (diag_eri) which is the same size as D, so we could
    #     either construct this ahead of time (as currently implemented) or actually parallelise all diagonal
    #     approximation evaluations. However, once this intermediate is constructed all other operations scale as O(ov)
    #     so it won't be a bottleneck.

    # Intermediate for quadrature optimisations; same dimension as d.
    diag_eri = np.einsum("np,np->p", apb, apb)  # O(n_aux ov)

    offset_quad = optimise_offset_quad(gw.npoints, d, diag_eri, vlog)
    integral_offset = rot * d[None] + 4 * eval_offset_integral(d, apb, offset_quad)

    # Get the quadrature for the rest of the integral
    quad = optimise_main_quad(gw.npoints, d, diag_eri, vlog)

    del apb, u

    hole_moms = np.zeros((nmom_max + 1, nmo, nmo))
    part_moms = np.zeros((nmom_max + 1, nmo, nmo))
    for p0, p1 in lib.prange(0, naux, 100):
        # Perform the rest of the integral
        integral = np.zeros((p1 - p0, nov))
        integral_h = np.zeros((p1 - p0, nov))
        integral_q = np.zeros((p1 - p0, nov))
        for i, (point, weight) in enumerate(zip(*quad)):
            f = 1.0 / (d ** 2 + point ** 2)
            q = np.dot(s_r * f[None], s_l.T) * 4  # NOTE CPU bottleneck
            lrot = rot[p0:p1] * f[None]
            val_aux = np.linalg.inv(np.eye(q.shape[0]) + q) - np.eye(q.shape[0])
            contrib = np.linalg.multi_dot((lrot, s_l.T, val_aux, s_r)) * 4
            contrib *= f[None]
            contrib *= point ** 2
            contrib /= np.pi
            integral += weight * contrib
            if i % 2 == 0:
                integral_h += 2 * weight * contrib
            if i % 4 == 0:
                integral_q += 4 * weight * contrib
        a = np.linalg.norm(integral_q - integral)
        b = np.linalg.norm(integral_h - integral)
        err = estimate_error_clencur(a, b)

        # Get the zeroth order moment
        integral_part = integral + integral_offset[p0:p1]
        t0 = integral_part / d[None]
        t0 -= np.linalg.multi_dot((integral_part, apb_inv.T, apb_inv)) * 4

        # Get the errors
        pinv_norm = np.sum(d ** -2)
        pinv_norm += 8.0 * apb_inv * apb_inv / d[None]
        pinv_norm += (4.0 * np.linalg.norm((apb_inv, apb_inv))) ** 4
        pinv_norm **= 0.5
        t0_err = err * pinv_norm
        # self.check_errors(t0_err, rot.size)
        # self.test_eta0_error(t0, rot, apb, amb)

        # Get the first order moment
        t1 = rot[p0:p1] * d[None]

        # Populate the moments
        moments = np.zeros((nmom_max + 1, t0.shape[0], nov))
        moments[0] = t0
        moments[1] = t1
        for i in range(2, nmom_max + 1):
            moments[i] = moments[i - 2] * d[None] ** 2
            moments[i] += np.linalg.multi_dot(
                (moments[i - 2], s_r.T, s_l)
            ) * 4

>>>>>>> 72525ccd
        # Rotate right side
        tild_etas_n = lib.einsum("Pk,Qk->PQ", moments[n], Lia)

        # Construct the moments in the (aux|aux) basis
        for x in range(mo_energy_g.size):
            Lpx = Lpq[:, :, x]
            Lqx = Lpq[:, :, x]
            tild_sigma[x, n] = lib.einsum(f"P{p},Q{q},PQ->{pq}", Lpx, Lqx, tild_etas_n) * 2

    # Construct the SE moments
    hole_moms = np.zeros((nmom_max + 1, nmo, nmo))
    part_moms = np.zeros((nmom_max + 1, nmo, nmo))
    moms = np.arange(nmom_max + 1)
    for n in moms:
        fp = scipy.special.binom(n, moms)
        fh = fp * (-1) ** moms
        if np.any(mo_occ_g > 0):
            eon = np.power.outer(mo_energy_g[mo_occ_g > 0], n - moms)
            th = lib.einsum(f"t,kt,kt{pq}->{pq}", fh, eon, tild_sigma[mo_occ_g > 0])
            hole_moms[n] += fproc(th)
        if np.any(mo_occ_g == 0):
            evn = np.power.outer(mo_energy_g[mo_occ_g == 0], n - moms)
            tp = lib.einsum(f"t,ct,ct{pq}->{pq}", fp, evn, tild_sigma[mo_occ_g == 0])
            part_moms[n] += fproc(tp)

<<<<<<< HEAD
    mpi_helper.barrier()
    hole_moms = mpi_helper.allreduce(hole_moms)
    part_moms = mpi_helper.allreduce(part_moms)
    print(lib.fp(hole_moms), lib.fp(part_moms))
=======
    # mpi_helper.barrier()
    # hole_moms = mpi_helper.allreduce(hole_moms)
    # part_moms = mpi_helper.allreduce(part_moms)
>>>>>>> 72525ccd

    hole_moms = 0.5 * (hole_moms + hole_moms.swapaxes(1, 2))
    part_moms = 0.5 * (part_moms + part_moms.swapaxes(1, 2))

    return hole_moms, part_moms


# Evaluation of the offset integral (could also move main integral to similar function).


def eval_offset_integral(d, apb, quad):
    """Evaluate the offset integral resulting from exact integration of higher-order terms within the main integral into
    an exponentially decaying form.
    Parameters
    ----------
    d : np.ndarray
         array of orbital energy differences.
    apb : np.ndarray
        low-rank RI contribution to A+B
    quad : tuple of np.ndarray
        quadrature points and weights to evaluate integral at.

    Returns
    -------
    integral : np.ndarray
        Estimated value of the integral from numerical integration.
    """

    integral = np.zeros_like(apb)

    for point, weight in zip(*quad):
        expval = np.exp(-point * d)

        lhs = np.einsum("np,p,p,mp->nm", apb, expval, d, apb)  # O(N_aux^2 ov)
        rhs = np.einsum("np,p->np", apb, expval)  # O(N_aux ov)

        res = np.dot(lhs, rhs)
        integral += res * weight  # O(N_aux^2 ov)
        # integral += np.dot(lhs, rhs) * weight  # O(N_aux^2 ov)

    return integral


# Optimisation of different quadratures.
# Note that since diagonal approximation has no coupling between spin channels we can just optimise in single spin
# channel using spatial quantities.


def optimise_main_quad(npoints, d, diag_eri, vlog):
    """Optimise grid spacing of clenshaw-curtis quadrature for main integral.
    All input parameters are spatial/in a single spin channel, eg. (aa|aa) .
    Parameters
    ----------
    npoints : int
        Number of points in the quadrature grid.
    d : np.ndarray
        Diagonal array of orbital energy differences.
    diag_ri : np.ndarray
        Diagonal of the ri contribution to (A-B)(A+B).
    Returns
    -------
    quad: tuple
        Tuple of (points, weights) for the quadrature.
    """

    bare_quad = gen_clencur_quad_inf(npoints, even=True)
    # Get exact integral.
    exact = np.sum((d ** 2 + np.multiply(d, diag_eri)) ** (0.5)) - sum(d) - 0.5 * np.dot(d ** (-1),
                                                                                         np.multiply(d, diag_eri))

    def integrand(quad):
        return eval_diag_main_integral(d, diag_eri, quad)

    return get_optimal_quad(bare_quad, integrand, exact, vlog)


def optimise_offset_quad(npoints, d, diag_eri, vlog):
    """Optimise grid spacing of Gauss-Laguerre quadrature for main integral.
    Parameters
    ----------
    npoints : int
        Number of points in the quadrature grid.
    d : np.ndarray
        Diagonal array of orbital energy differences.
    diag_ri : np.ndarray
        Diagonal of the ri contribution to (A-B)(A+B).
    Returns
    -------
    quad: tuple
        Tuple of (points, weights) for the quadrature.
    """
    bare_quad = gen_gausslag_quad_semiinf(npoints)
    # Get exact integral.
    exact = 0.5 * np.dot(d ** (-1), np.multiply(d, diag_eri))

    def integrand(quad):
        return eval_diag_offset_integral(d, diag_eri, quad)

    return get_optimal_quad(bare_quad, integrand, exact, vlog)


def get_optimal_quad(bare_quad, integrand, exact, vlog):
    def compute_diag_err(spacing):
        """Compute the error in the diagonal integral."""
        quad = rescale_quad(10 ** spacing, bare_quad)
        integral = integrand(quad)
        return abs(integral - exact)

    # Get the optimal spacing, optimising exponent for stability.
    res = scipy.optimize.minimize_scalar(compute_diag_err, bounds=(-6, 2), method="bounded")
    if not res.success:
        raise NIException("Could not optimise `a' value.")
    solve = 10 ** res.x
    # Debug message once we get logging sorted.
    # ("Used minimisation to optimise quadrature grid: a= %.2e  penalty value= %.2e (smaller is better)"
    # % (solve, res.fun))
    return rescale_quad(solve, bare_quad)


def eval_diag_main_integral(d, diag_eri, quad):
    def diag_contrib(diag_mat, freq):
        return (np.full_like(diag_mat, fill_value=1.0) - freq ** 2 * (diag_mat + freq ** 2) ** (-1)) / np.pi

    # Intermediates requiring contributions from distributed ERIs.
    # These all have size ov.
    diagmat1 = d ** 2 + np.multiply(d, diag_eri)
    diagmat2 = d ** 2

    integral = 0.0

    for (point, weight) in zip(*quad):
        f = (d ** 2 + point ** 2) ** (-1)

        integral += weight * (
                    sum(diag_contrib(diagmat1, point)  # Integral for diagonal approximation to ((A-B)(A+B))^(0.5)
                        - diag_contrib(diagmat2, point))  # Equivalent integral for (D^2)^(0.5) (deduct)
                    - point ** 2 * np.dot(f ** 2, np.multiply(d, diag_eri)) / np.pi)  # Higher order terms from offset.
    return integral


def eval_diag_offset_integral(d, diag_eri, quad):
    integral = 0.0

    for point, weight in zip(*quad):
        integral += weight * np.dot(np.exp(- 2 * point * d), np.multiply(d, diag_eri))
    return integral


# Functions to generate quadrature points and weights
def rescale_quad(a, bare_quad):
    """Rescale quadrature for grid spacing `a`."""
    return bare_quad[0] * a, bare_quad[1] * a


def gen_clencur_quad_inf(npoints, even=False):
    """Generate quadrature points and weights for Clenshaw-Curtis quadrature over infinite range (-inf to +inf)"""
    symfac = 1.0 + even
    # If even we only want points up to t <= pi/2
    tvals = [(j / npoints) * (np.pi / symfac) for j in range(1, npoints + 1)]

    points = [1.0 / np.tan(t) for t in tvals]
    weights = [np.pi * symfac / (2 * npoints * (np.sin(t) ** 2)) for t in tvals]
    if even:
        weights[-1] /= 2
    return np.array(points), np.array(weights)


def gen_gausslag_quad_semiinf(npoints):
    p, w = np.polynomial.laguerre.laggauss(npoints)
    # Additional weighting accounting for multiplication of the function by e^{x}e^{-x} in order to apply Gauss-Laguerre
    # quadrature. Rescaling then results in simply multiplying both the points and weights by the grid spacing.
    # Technically what we're doing is taking our original integral
    #       \int_{0}^{\inf} f(x) dx = \int_{0}^{\inf} e^{-x} f(x) e^{x} dx
    #                               = \int_{0}^{\inf} e^{-x} g(x) dx
    # so the final form is suitable for Guass-Laguerre quadrature.
    # Applying a grid spacing of a, this can equivalently be thought of as changing the exponent of this exponential
    # then rescaling the integration variable.

    w = w * np.exp(p)
    return np.array(p), np.array(w)


def estimate_error_clencur(a, b):
    if a - b < 1e-10:
        #log.info("RIRPA error numerically zero.")
        return 0.0
    # This is Eq. 103 from https://arxiv.org/abs/2301.09107
    roots = np.roots([1, 0, a / (a - b), -b / (a - b)])
    # From physical considerations require real root between zero and one, since this is value of e^{-\beta n_p}.
    # If there are multiple (if this is even possible) we take the largest.
    real_roots = roots[abs(roots.imag) < 1e-10].real
    # Warnings to add with logging...
    #if len(real_roots) > 1:
        #log.warning(
        #    "Nested quadrature error estimation gives %d real roots. Taking smallest positive root.",
        #    len(real_roots),
        #)
    #else:
        #log.debug(
        #    "Nested quadrature error estimation gives %d real root.",
        #    len(real_roots),
        #)

    if not (any((real_roots > 0) & (real_roots < 1))):
        #log.critical(
        #    "No real root found between 0 and 1 in NI error estimation; returning nan."
        #)
        return np.nan
    else:
        # This defines the values of e^{-\beta n_p}, where we seek the value of \alpha e^{-4 \beta n_p}
        wanted_root = real_roots[real_roots > 0.0].min()
    # We could go via the steps
    #   exp_beta_4n = wanted_root ** 4
    #   alpha = a * (exp_beta_n + exp_beta_4n**(1/4))**(-1)
    # But instead go straight for
    error = b / (1 + wanted_root ** (-2.0))
    return error<|MERGE_RESOLUTION|>--- conflicted
+++ resolved
@@ -14,15 +14,11 @@
 # TODO silence Vayesta
 
 
-<<<<<<< HEAD
-def compress_low_rank(ri_l, ri_r, tol=1e-10, return_rot=False):
-=======
 class NIException(RuntimeError):
     pass
 
 
 def compress_low_rank(ri_l, ri_r, tol=1e-10):
->>>>>>> 72525ccd
     """Perform the low-rank compression."""
 
     naux_init = ri_l.shape[0]
@@ -281,21 +277,32 @@
 
     # Construct intermediates
     d = lib.direct_sum("a-i->ia", ev, eo).ravel()
-<<<<<<< HEAD
     Lia_d = Lia * d[None]
     Lia_dinv = Lia * d[None]**-1
 
-    # Perform the offset integral
-    offset = momzero_NI.MomzeroOffsetCalcGaussLag(d, Lia_d, Lia, Lia, gw.npoints, vlog)
-    estval, offset_err = offset.kernel()
-    integral_offset = Lia_d + estval * 4
-    lib.logger.debug(gw, "  Offset integral error: %s", offset_err)
+    # Perform the offset integral and set up optimised quadrature grid.
+    # New code purely in momentGW.
+    # Thoughts about parallelising this:
+    #   - I've kept everything dependent only on the 3c eris, rather than the previous RI objects, for simplicity.
+    #   - the offset integral has the same considerations as the main one (same cost, similar approach with distributed
+    #     eris).
+    #   - Given the numerical approaches in the quadratures (both in optimising the quadrature and solving the required
+    #     equations to construct the Gauss-Laguerre quadrature), we probably need to only actually solve this on one
+    #     process and broadcast the result to the others to avoid all sorts of horrors.
+    #   - The diagonal evaluations required for the quadrature optimisation are straightforward. All their
+    #     dependencies on the eris are in the intermediate below (diag_eri) which is the same size as D, so we could
+    #     either construct this ahead of time (as currently implemented) or actually parallelise all diagonal
+    #     approximation evaluations. However, once this intermediate is constructed all other operations scale as O(ov)
+    #     so it won't be a bottleneck.
+
+    # Intermediate for quadrature optimisations; same dimension as d.
+    diag_eri = np.einsum("np,np->p", Lia, Lia)  # O(n_aux ov)
+
+    offset_quad = optimise_offset_quad(gw.npoints, d, diag_eri, vlog)
+    integral_offset = Lia * d[None] + 4 * eval_offset_integral(d, Lia, offset_quad)
 
     # Get the quadrature for the rest of the integral
-    worker = momzero_NI.MomzeroDeductHigherOrder(d, Lia_d, Lia, Lia, gw.npoints, vlog)
-    a = worker.opt_quadrature_diag(ainit)
-    quad = worker.get_quad(a)
-    lib.logger.debug(gw, "  Optimal quadrature parameter: %s", a)
+    quad = optimise_main_quad(gw.npoints, d, diag_eri, vlog)
 
     # MPI
     p0, p1 = list(mpi_helper.prange(0, nov, nov))[0]
@@ -331,10 +338,10 @@
             integral_q += 4 * weight * contrib
     a = np.linalg.norm(integral_q - integral)
     b = np.linalg.norm(integral_h - integral)
-    err = worker.calculate_error(a, b)
+    #err = worker.calculate_error(a, b)
     lib.logger.debug(gw, "  One-quarter quadrature error: %s", a)
     lib.logger.debug(gw, "  One-half quadrature error: %s", b)
-    lib.logger.debug(gw, "  Error estimate: %s", err)
+    #lib.logger.debug(gw, "  Error estimate: %s", err)
 
     # Construct inverse of A-B
     lib.logger.debug(gw, "  Constructing (A-B)^{-1} intermediate")
@@ -375,118 +382,6 @@
 
     # Get the moments in the (aux|aux) basis and rotate to the (mo|mo) basis
     for n in range(nmom_max + 1):
-=======
-    s_l = apb * d[None]
-    s_r = apb
-    if compress > 0:
-        s_l, s_r = compress_low_rank(s_l, s_r)
-        lib.logger.debug(gw, "Compressed S_L from %s -> %s", apb.shape, s_l.shape)
-        lib.logger.debug(gw, "Compressed S_R from %s -> %s", apb.shape, s_r.shape)
-
-    # Construct inverse of A-B - RAM bottleneck
-    lib.logger.debug(gw, "Constructive (A-B)^{-1}")
-    u = np.dot(apb / d[None], apb.T) * 4
-    u = np.linalg.inv(np.eye(u.shape[0]) + u)
-    w, u = np.linalg.eigh(u)
-    u = u * w[None] ** 0.5
-    apb_inv = np.linalg.multi_dot((u.T, apb)) / d[None]
-    # Moved this deletion later.
-    # del apb, u
-    if compress > 5:
-        shape = apb_inv.shape
-        apb_inv = compress_low_rank_symmetric(apb_inv)
-        lib.logger.debug(gw, "Compressed (A-B)^{-1} from %s -> %s", shape, apb_inv.shape)
-
-    # Perform the offset integral and set up optimised quadrature grid.
-
-    # Old code using Vayesta.
-    # offset = momzero_NI.MomzeroOffsetCalcGaussLag(d, s_l, s_r, rot, gw.npoints, vlog)
-    # estval, offset_err = offset.kernel()
-    # estval *= 4  # For restricted symmetry and carried factor
-    # integral_offset = rot * d[None] + estval
-
-    # worker = momzero_NI.MomzeroDeductHigherOrder(d, s_l, s_r, rot, gw.npoints, vlog)
-    # a = worker.opt_quadrature_diag(ainit)
-    # quad = worker.get_quad(a)
-
-    # New code purely in momentGW.
-    # Thoughts about parallelising this:
-    #   - I've kept everything dependent only on the 3c eris, rather than the previous RI objects, for simplicity.
-    #   - the offset integral has the same considerations as the main one (same cost, similar approach with distributed
-    #     eris).
-    #   - Given the numerical approaches in the quadratures (both in optimising the quadrature and solving the required
-    #     equations to construct the Gauss-Laguerre quadrature), we probably need to only actually solve this on one
-    #     process and broadcast the result to the others to avoid all sorts of horrors.
-    #   - The diagonal evaluations required for the quadrature optimisation are straightforward. All their
-    #     dependencies on the eris are in the intermediate below (diag_eri) which is the same size as D, so we could
-    #     either construct this ahead of time (as currently implemented) or actually parallelise all diagonal
-    #     approximation evaluations. However, once this intermediate is constructed all other operations scale as O(ov)
-    #     so it won't be a bottleneck.
-
-    # Intermediate for quadrature optimisations; same dimension as d.
-    diag_eri = np.einsum("np,np->p", apb, apb)  # O(n_aux ov)
-
-    offset_quad = optimise_offset_quad(gw.npoints, d, diag_eri, vlog)
-    integral_offset = rot * d[None] + 4 * eval_offset_integral(d, apb, offset_quad)
-
-    # Get the quadrature for the rest of the integral
-    quad = optimise_main_quad(gw.npoints, d, diag_eri, vlog)
-
-    del apb, u
-
-    hole_moms = np.zeros((nmom_max + 1, nmo, nmo))
-    part_moms = np.zeros((nmom_max + 1, nmo, nmo))
-    for p0, p1 in lib.prange(0, naux, 100):
-        # Perform the rest of the integral
-        integral = np.zeros((p1 - p0, nov))
-        integral_h = np.zeros((p1 - p0, nov))
-        integral_q = np.zeros((p1 - p0, nov))
-        for i, (point, weight) in enumerate(zip(*quad)):
-            f = 1.0 / (d ** 2 + point ** 2)
-            q = np.dot(s_r * f[None], s_l.T) * 4  # NOTE CPU bottleneck
-            lrot = rot[p0:p1] * f[None]
-            val_aux = np.linalg.inv(np.eye(q.shape[0]) + q) - np.eye(q.shape[0])
-            contrib = np.linalg.multi_dot((lrot, s_l.T, val_aux, s_r)) * 4
-            contrib *= f[None]
-            contrib *= point ** 2
-            contrib /= np.pi
-            integral += weight * contrib
-            if i % 2 == 0:
-                integral_h += 2 * weight * contrib
-            if i % 4 == 0:
-                integral_q += 4 * weight * contrib
-        a = np.linalg.norm(integral_q - integral)
-        b = np.linalg.norm(integral_h - integral)
-        err = estimate_error_clencur(a, b)
-
-        # Get the zeroth order moment
-        integral_part = integral + integral_offset[p0:p1]
-        t0 = integral_part / d[None]
-        t0 -= np.linalg.multi_dot((integral_part, apb_inv.T, apb_inv)) * 4
-
-        # Get the errors
-        pinv_norm = np.sum(d ** -2)
-        pinv_norm += 8.0 * apb_inv * apb_inv / d[None]
-        pinv_norm += (4.0 * np.linalg.norm((apb_inv, apb_inv))) ** 4
-        pinv_norm **= 0.5
-        t0_err = err * pinv_norm
-        # self.check_errors(t0_err, rot.size)
-        # self.test_eta0_error(t0, rot, apb, amb)
-
-        # Get the first order moment
-        t1 = rot[p0:p1] * d[None]
-
-        # Populate the moments
-        moments = np.zeros((nmom_max + 1, t0.shape[0], nov))
-        moments[0] = t0
-        moments[1] = t1
-        for i in range(2, nmom_max + 1):
-            moments[i] = moments[i - 2] * d[None] ** 2
-            moments[i] += np.linalg.multi_dot(
-                (moments[i - 2], s_r.T, s_l)
-            ) * 4
-
->>>>>>> 72525ccd
         # Rotate right side
         tild_etas_n = lib.einsum("Pk,Qk->PQ", moments[n], Lia)
 
@@ -512,16 +407,9 @@
             tp = lib.einsum(f"t,ct,ct{pq}->{pq}", fp, evn, tild_sigma[mo_occ_g == 0])
             part_moms[n] += fproc(tp)
 
-<<<<<<< HEAD
     mpi_helper.barrier()
     hole_moms = mpi_helper.allreduce(hole_moms)
     part_moms = mpi_helper.allreduce(part_moms)
-    print(lib.fp(hole_moms), lib.fp(part_moms))
-=======
-    # mpi_helper.barrier()
-    # hole_moms = mpi_helper.allreduce(hole_moms)
-    # part_moms = mpi_helper.allreduce(part_moms)
->>>>>>> 72525ccd
 
     hole_moms = 0.5 * (hole_moms + hole_moms.swapaxes(1, 2))
     part_moms = 0.5 * (part_moms + part_moms.swapaxes(1, 2))
