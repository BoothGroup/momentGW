"""
Integral helpers with periodic boundary conditions.
"""

from collections import defaultdict

import h5py
import numpy as np
from pyscf import lib
from pyscf.ao2mo import _ao2mo
from pyscf.lib import logger
from pyscf.pbc import tools
from scipy.linalg import cholesky

from momentGW import mpi_helper, util
from momentGW.ints import Integrals


class KIntegrals(Integrals):
    """
    Container for the integrals required for KGW methods.

    Parameters
    ----------
    with_df : pyscf.pbc.df.DF
        Density fitting object.
    mo_coeff : numpy.ndarray
        Molecular orbital coefficients for each k-point.
    mo_occ : numpy.ndarray
        Molecular orbital occupations for each k-point.
    compression : str, optional
        Compression scheme to use. Default value is `'ia'`. See
        `momentGW.gw` for more details.
    compression_tol : float, optional
        Compression tolerance. Default value is `1e-10`. See
        `momentGW.gw` for more details.
    store_full : bool, optional
        Store the full MO integrals in memory. Default value is
        `False`.
    """

    def __init__(
        self,
        with_df,
        kpts,
        mo_coeff,
        mo_occ,
        compression="ia",
        compression_tol=1e-10,
        store_full=False,
        input_path=None,
    ):
        Integrals.__init__(
            self,
            with_df,
            mo_coeff,
            mo_occ,
            compression=compression,
            compression_tol=compression_tol,
            store_full=store_full,
        )

        self.kpts = kpts

        self._madelung = None

        self.input_path = input_path

    def get_compression_metric(self):
        """
        Return the compression metric.

        Returns
        -------
        rot : numpy.ndarray
            Rotation matrix into the compressed auxiliary space.
        """

        # TODO MPI

        compression = self._parse_compression()
        if not compression:
            return None

        cput0 = (logger.process_clock(), logger.perf_counter())
        logger.info(self, f"Computing compression metric for {self.__class__.__name__}")

        prod = np.zeros((len(self.kpts), self.naux_full, self.naux_full), dtype=complex)

        # ao2mo function for both real and complex integrals
        tao = np.empty([], dtype=np.int32)
        ao_loc = self.with_df.cell.ao_loc_nr()

        def _ao2mo_e2(Lpq, mo_coeff, orb_slice, out=None):
            mo_coeff = np.asarray(mo_coeff, order="F")
            if np.iscomplexobj(Lpq):
                out = _ao2mo.r_e2(Lpq, mo_coeff, orb_slice, tao, ao_loc, aosym="s1", out=out)
            else:
                out = _ao2mo.nr_e2(Lpq, mo_coeff, orb_slice, aosym="s1", mosym="s1")
            return out

        # Loop over required blocks
        for key in sorted(compression):
            logger.debug(self, f"Transforming {key} block")
            ci, cj = [
                {
                    "o": [c[:, o > 0] for c, o in zip(self.mo_coeff, self.mo_occ)],
                    "v": [c[:, o == 0] for c, o in zip(self.mo_coeff, self.mo_occ)],
                    "i": [c[:, o > 0] for c, o in zip(self.mo_coeff_w, self.mo_occ_w)],
                    "a": [c[:, o == 0] for c, o in zip(self.mo_coeff_w, self.mo_occ_w)],
                }[k]
                for k in key
            ]
            ni = [c.shape[-1] for c in ci]
            nj = [c.shape[-1] for c in cj]

            for q, ki in self.kpts.loop(2):
                kj = self.kpts.member(self.kpts.wrap_around(self.kpts[ki] - self.kpts[q]))

                Lxy = np.zeros((self.naux_full, ni[ki] * nj[kj]), dtype=complex)
                b1 = 0
                for block in self.with_df.sr_loop((ki, kj), compact=False):  # TODO lock I/O
                    if block[2] == -1:
                        raise NotImplementedError("Low dimensional integrals")
                    block = block[0] + block[1] * 1.0j
                    block = block.reshape(block.shape[0], self.nmo, self.nmo)
                    b0, b1 = b1, b1 + block.shape[0]
                    logger.debug(self, f"  Block [{ki}, {kj}, {b0}:{b1}]")

<<<<<<< HEAD
                    coeffs = np.concatenate((ci[ki], cj[kj]), axis=1)
                    orb_slice = (0, ni[ki], ni[ki], ni[ki] + nj[kj])
                    _ao2mo_e2(block, coeffs, orb_slice, out=Lxy[b0:b1])
=======
                    # TODO optimise
                    tmp = util.einsum("Lpq,pi,qj->Lij", block, ci[ki].conj(), cj[kj])
                    tmp = tmp.reshape(b1 - b0, -1)
                    Lxy[b0:b1] = tmp
>>>>>>> 3c5f2dfa

                prod[q] += np.dot(Lxy, Lxy.T.conj()) / len(self.kpts)

        rot = np.empty((len(self.kpts),), dtype=object)
        if mpi_helper.rank == 0:
            for q in self.kpts.loop(1):
                e, v = np.linalg.eigh(prod[q])
                mask = np.abs(e) > self.compression_tol
                rot[q] = v[:, mask]
        else:
            for q in self.kpts.loop(1):
                rot[q] = np.zeros((0,), dtype=complex)
        del prod

        for q in self.kpts.loop(1):
            rot[q] = mpi_helper.bcast(rot[q], root=0)

            if rot[q].shape[-1] == self.naux_full:
                logger.info(self, f"No compression found at q-point {q}")
                rot[q] = None
            else:
                logger.info(
                    self,
                    f"Compressed auxiliary space from {self.naux_full} to {rot[q].shape[-1]} "
                    + f"and q-point {q}",
                )
        logger.timer(self, "compression metric", *cput0)

        return rot

    def transform(self, do_Lpq=None, do_Lpx=True, do_Lia=True):
        """
        Transform the integrals.

        Parameters
        ----------
        do_Lpq : bool, optional
            Whether to compute the full (aux, MO, MO) array. Default
            value is `True` if `store_full` is `True`, `False`
            otherwise.
        do_Lpx : bool, optional
            Whether to compute the compressed (aux, MO, MO) array.
            Default value is `True`.
        do_Lia : bool, optional
            Whether to compute the compressed (aux, occ, vir) array.
            Default value is `True`.
        """

        # Get the compression metric
        if self._rot is None:
            self._rot = self.get_compression_metric()
        rot = self._rot
        if rot is None:
            eye = np.eye(self.naux_full)
            rot = defaultdict(lambda: eye)
        for q in self.kpts.loop(1):
            if rot[q] is None:
                rot[q] = np.eye(self.naux_full)

        do_Lpq = self.store_full if do_Lpq is None else do_Lpq
        if not any([do_Lpq, do_Lpx, do_Lia]):
            return

        cput0 = (logger.process_clock(), logger.perf_counter())
        logger.info(self, f"Transforming {self.__class__.__name__}")

        # ao2mo function for both real and complex integrals
        tao = np.empty([], dtype=np.int32)

        def _ao2mo_e2(Lpq, mo_coeff, orb_slice, out=None):
            mo_coeff = np.asarray(mo_coeff, order="F")
            if np.iscomplexobj(Lpq):
                out = _ao2mo.r_e2(Lpq, mo_coeff, orb_slice, tao, ao_loc=None, aosym="s1", out=out)
            else:
                out = _ao2mo.nr_e2(Lpq, mo_coeff, orb_slice, aosym="s1", mosym="s1")
            return out

        Lpq = {}
        Lpx = {}
        Lia = {}
        Lai = {}

        for q in self.kpts.loop(1):
            for ki in self.kpts.loop(1, mpi=True):
                kj = self.kpts.member(self.kpts.wrap_around(self.kpts[q] + self.kpts[ki]))

                # Get the slices on the current process and initialise
                # the arrays
                Lpq_k = (
                    np.zeros((self.naux_full, self.nmo, self.nmo), dtype=complex)
                    if do_Lpq
                    else None
                )
                Lpx_k = (
                    np.zeros((self.naux[q], self.nmo, self.nmo_g[kj]), dtype=complex)
                    if do_Lpx
                    else None
                )
                Lia_k = (
                    np.zeros((self.naux[q], self.nocc_w[ki] * self.nvir_w[kj]), dtype=complex)
                    if do_Lia
                    else None
                )
                Lai_k = (
                    np.zeros((self.naux[q], self.nocc_w[ki] * self.nvir_w[kj]), dtype=complex)
                    if do_Lia
                    else None
                )

                # Build the integrals blockwise
                b1 = 0
                for block in self.with_df.sr_loop((ki, kj), compact=False):  # TODO lock I/O
                    if block[2] == -1:
                        raise NotImplementedError("Low dimensional integrals")
                    block = block[0] + block[1] * 1.0j
                    b0, b1 = b1, b1 + block.shape[0]
                    logger.debug(self, f"  Block [{ki}, {kj}, {b0}:{b1}]")

                    # If needed, rotate the full (L|pq) array
                    if do_Lpq:
                        logger.debug(
                            self, f"(L|pq) size: ({self.naux_full}, {self.nmo}, {self.nmo})"
                        )
                        coeffs = np.concatenate((self.mo_coeff[ki], self.mo_coeff[kj]), axis=1)
                        orb_slice = (0, self.nmo, self.nmo, self.nmo + self.nmo)
                        _ao2mo_e2(block, coeffs, orb_slice, out=Lpq_k[b0:b1])

                    # Compress the block
<<<<<<< HEAD
                    block_comp = np.dot(rot[q][b0:b1].conj().T, block)
=======
                    block_comp = util.einsum("L...,LQ->Q...", block, rot[q][b0:b1].conj())
>>>>>>> 3c5f2dfa

                    # Build the compressed (L|px) array
                    if do_Lpx:
                        logger.debug(
                            self, f"(L|px) size: ({self.naux[q]}, {self.nmo}, {self.nmo_g[ki]})"
                        )
                        coeffs = np.concatenate((self.mo_coeff[ki], self.mo_coeff_g[kj]), axis=1)
                        orb_slice = (0, self.nmo, self.nmo, self.nmo + self.nmo_g[kj])
                        tmp = _ao2mo_e2(block_comp, coeffs, orb_slice)
                        Lpx_k += tmp.reshape(Lpx_k.shape)

                    # Build the compressed (L|ia) array
                    if do_Lia:
                        logger.debug(
                            self,
                            f"(L|ia) size: ({self.naux[q]}, {self.nocc_w[ki] * self.nvir_w[kj]})",
                        )
                        coeffs = np.concatenate(
                            (
                                self.mo_coeff_w[ki][:, self.mo_occ_w[ki] > 0],
                                self.mo_coeff_w[kj][:, self.mo_occ_w[kj] == 0],
                            ),
                            axis=1,
                        )
                        orb_slice = (
                            0,
                            self.nocc_w[ki],
                            self.nocc_w[ki],
                            self.nocc_w[ki] + self.nvir_w[kj],
                        )
                        tmp = _ao2mo_e2(block_comp, coeffs, orb_slice)
                        Lia_k += tmp.reshape(Lia_k.shape)

                if do_Lpq:
                    Lpq[ki, kj] = Lpq_k
                if do_Lpx:
                    Lpx[ki, kj] = Lpx_k
                if do_Lia:
                    Lia[ki, kj] = Lia_k
                else:
                    continue

                # Inverse q for ki <-> kj
                q = self.kpts.member(self.kpts.wrap_around(-self.kpts[q]))

                # Build the integrals blockwise
                b1 = 0
                for block in self.with_df.sr_loop((kj, ki), compact=False):  # TODO lock I/O
                    if block[2] == -1:
                        raise NotImplementedError("Low dimensional integrals")
                    block = block[0] + block[1] * 1.0j
                    b0, b1 = b1, b1 + block.shape[0]
                    logger.debug(self, f"  Block [{ki}, {kj}, {b0}:{b1}]")

                    # Compress the block
<<<<<<< HEAD
                    block_comp = np.dot(rot[q][b0:b1].conj().T, block)
=======
                    block_comp = util.einsum("L...,LQ->Q...", block, rot[q][b0:b1].conj())
>>>>>>> 3c5f2dfa

                    # Build the compressed (L|ai) array
                    logger.debug(
                        self, f"(L|ai) size: ({self.naux[q]}, {self.nvir_w[kj] * self.nocc_w[ki]})"
                    )
                    coeffs = np.concatenate(
                        (
                            self.mo_coeff_w[kj][:, self.mo_occ_w[kj] == 0],
                            self.mo_coeff_w[ki][:, self.mo_occ_w[ki] > 0],
                        ),
                        axis=1,
                    )
                    orb_slice = (
                        0,
                        self.nvir_w[kj],
                        self.nvir_w[kj],
                        self.nvir_w[kj] + self.nocc_w[ki],
                    )
                    tmp = _ao2mo_e2(block_comp, coeffs, orb_slice)
                    tmp = tmp.reshape(self.naux[q], self.nvir_w[kj], self.nocc_w[ki])
                    tmp = tmp.swapaxes(1, 2)
                    Lai_k += tmp.reshape(Lai_k.shape)

                Lai[ki, kj] = Lai_k

        if do_Lpq:
            self._blocks["Lpq"] = Lpq
        if do_Lpx:
            self._blocks["Lpx"] = Lpx
        if do_Lia:
            self._blocks["Lia"] = Lia
            self._blocks["Lai"] = Lai

        logger.timer(self, "transform", *cput0)

    def get_cderi_from_thc(self):
        """
        Build CDERIs using THC integrals imported from a h5py file.
        It must contain a 'collocation_matrix' and a 'coulomb_matrix'.
        """

        if self.input_path is None:
            raise ValueError(
                "A file path containing the THC integrals is needed for the THC implementation"
            )
        if "thc" not in self.input_path.lower():
            raise ValueError("File path must contain 'thc' or 'THC' for THC implementation")

        thc_eri = h5py.File(self.input_path, "r")
        kpts_imp = np.array(thc_eri["kpts"])

        if self.kpts != kpts_imp:
            raise ValueError("Different kpts imported to those from PySCF")

        Lpx = {}
        Lia = {}
        Lai = {}
        self._naux = [np.array(thc_eri["coulomb_matrix"])[0, ..., 0].shape[0]] * len(self.kpts)
        for q in self.kpts.loop(1):
            for ki in self.kpts.loop(1):
                kj = self.kpts.member(self.kpts.wrap_around(self.kpts[q] + self.kpts[ki]))

                Lpx_k = np.zeros((self.naux[q], self.nmo, self.nmo_g[kj]), dtype=complex)
                Lia_k = np.zeros((self.naux[q], self.nocc_w[ki] * self.nvir_w[kj]), dtype=complex)
                Lai_k = np.zeros((self.naux[q], self.nocc_w[ki] * self.nvir_w[kj]), dtype=complex)

                cou = np.asarray(thc_eri["coulomb_matrix"])[q, ..., 0]
                coll_ki = np.asarray(thc_eri["collocation_matrix"])[0, ki, ..., 0]
                coll_kj = np.asarray(thc_eri["collocation_matrix"])[0, kj, ..., 0]
                cholesky_cou = cholesky(cou, lower=True)

                block = util.einsum("Pp,Pq,PQ->Qpq", coll_ki.conj(), coll_kj, cholesky_cou)

                coeffs = (self.mo_coeff[ki], self.mo_coeff_g[kj])
                Lpx_k += util.einsum("Lpq,pi,qj->Lij", block, coeffs[0].conj(), coeffs[1])
                coeffs = (
                    self.mo_coeff_w[ki][:, self.mo_occ_w[ki] > 0],
                    self.mo_coeff_w[kj][:, self.mo_occ_w[kj] == 0],
                )
                tmp = util.einsum("Lpq,pi,qj->Lij", block, coeffs[0].conj(), coeffs[1])
                tmp = tmp.reshape(self.naux[q], -1)
                Lia_k += tmp

                Lpx[ki, kj] = Lpx_k
                Lia[ki, kj] = Lia_k

                q = self.kpts.member(self.kpts.wrap_around(-self.kpts[q]))

                block_switch = util.einsum("Pp,Pq,PQ->Qpq", coll_kj.conj(), coll_ki, cholesky_cou)

                coeffs = (
                    self.mo_coeff_w[kj][:, self.mo_occ_w[kj] == 0],
                    self.mo_coeff_w[ki][:, self.mo_occ_w[ki] > 0],
                )
                tmp = util.einsum("Lpq,pi,qj->Lij", block_switch, coeffs[0].conj(), coeffs[1])
                tmp = tmp.swapaxes(1, 2)
                tmp = tmp.reshape(self.naux[q], -1)
                Lai_k += tmp

                Lai[ki, kj] = Lai_k

        self._blocks["Lpx"] = Lpx
        self._blocks["Lia"] = Lia
        self._blocks["Lai"] = Lai

    def get_j(self, dm, basis="mo", other=None):
        """Build the J matrix.

        Parameters
        ----------
        dm : numpy.ndarray
            Density matrix at each k-point.
        basis : str, optional
            Basis in which to build the J matrix. One of
            `("ao", "mo")`. Default value is `"mo"`.
        other : Integrals, optional
            Integrals object for the ket side. Allows inheritence for
            mixed-spin evaluations. If `None`, use `self`. Default
            value is `None`.

        Returns
        -------
        vj : numpy.ndarray
            J matrix.

        Notes
        -----
        The contraction is
        `J[p, q] = self[p, q] * other[r, s] * dm[r, s]`, and the
        bases must reflect shared indices.
        """

        assert basis in ("ao", "mo")

        if other is None:
            other = self

        vj = np.zeros_like(dm, dtype=complex)

        if self.store_full and basis == "mo":
            buf = 0.0
            for kk in self.kpts.loop(1, mpi=True):
                buf += util.einsum("Lpq,pq->L", other.Lpq[kk, kk], dm[kk].conj())

            buf = mpi_helper.allreduce(buf)

            for ki in self.kpts.loop(1, mpi=True):
                vj[ki] += util.einsum("Lpq,L->pq", self.Lpq[ki, ki], buf)

            vj = mpi_helper.allreduce(vj)

        else:
            if basis == "mo":
                dm = util.einsum("kij,kpi,kqj->kpq", dm, other.mo_coeff, np.conj(other.mo_coeff))

            buf = np.zeros((self.naux_full,), dtype=complex)

            for kk in self.kpts.loop(1, mpi=True):
                b1 = 0
                for block in self.with_df.sr_loop((kk, kk), compact=False):  # TODO lock I/O
                    if block[2] == -1:
                        raise NotImplementedError("Low dimensional integrals")
                    block = block[0] + block[1] * 1.0j
                    block = block.reshape(block.shape[0], self.nmo, self.nmo)
                    b0, b1 = b1, b1 + block.shape[0]
                    buf[b0:b1] += util.einsum("Lpq,pq->L", block, dm[kk].conj())

            buf = mpi_helper.allreduce(buf)

            for ki in self.kpts.loop(1, mpi=True):
                b1 = 0
                for block in self.with_df.sr_loop((ki, ki), compact=False):
                    if block[2] == -1:
                        raise NotImplementedError("Low dimensional integrals")
                    block = block[0] + block[1] * 1.0j
                    block = block.reshape(block.shape[0], self.nmo, self.nmo)
                    b0, b1 = b1, b1 + block.shape[0]
                    vj[ki] += util.einsum("Lpq,L->pq", block, buf[b0:b1])

            vj = mpi_helper.allreduce(vj)

            if basis == "mo":
                vj = util.einsum("kpq,kpi,kqj->kij", vj, np.conj(self.mo_coeff), self.mo_coeff)

        vj /= len(self.kpts)

        return vj

    def get_k(self, dm, basis="mo", ewald=False):
        """Build the K matrix.

        Parameters
        ----------
        dm : numpy.ndarray
            Density matrix for each k-point.
        basis : str, optional
            Basis in which to build the K matrix. One of
            `("ao", "mo")`. Default value is `"mo"`.

        Returns
        -------
        vk : numpy.ndarray
            K matrix for each k-point.

        Notes
        -----
        The contraction is
        `K[p, q] = self[r, q] * self[p, r] * dm[q, s]`, and the
        bases must reflect shared indices.
        """

        assert basis in ("ao", "mo")

        vk = np.zeros_like(dm, dtype=complex)

        if self.store_full and basis == "mo":
            # TODO is there a better way to distribute this?
            for p0, p1 in lib.prange(0, self.naux_full, 240):
                buf = np.zeros(
                    (len(self.kpts), len(self.kpts), p1 - p0, self.nmo, self.nmo), dtype=complex
                )
                for ki in self.kpts.loop(1, mpi=True):
                    for kk in self.kpts.loop(1):
                        buf[kk, ki] = util.einsum("Lpq,qr->Lrp", self.Lpq[ki, kk][p0:p1], dm[kk])

                buf = mpi_helper.allreduce(buf)

                for ki in self.kpts.loop(1):
                    for kk in self.kpts.loop(1, mpi=True):
                        vk[ki] += util.einsum("Lrp,Lrs->ps", buf[kk, ki], self.Lpq[kk, ki][p0:p1])

            vk = mpi_helper.allreduce(vk)

        else:
            if basis == "mo":
                dm = util.einsum("kij,kpi,kqj->kpq", dm, self.mo_coeff, np.conj(self.mo_coeff))

            for kk in self.kpts.loop(1):
                buf = np.zeros((len(self.kpts), self.naux_full, self.nmo, self.nmo), dtype=complex)
                for ki in self.kpts.loop(1, mpi=True):
                    b1 = 0
                    for block in self.with_df.sr_loop((ki, kk), compact=False):
                        if block[2] == -1:
                            raise NotImplementedError("Low dimensional integrals")
                        block = block[0] + block[1] * 1.0j
                        block = block.reshape(block.shape[0], self.nmo, self.nmo)
                        b0, b1 = b1, b1 + block.shape[0]
                        buf[ki, b0:b1] = util.einsum("Lpq,qr->Lrp", block, dm[kk])

                buf = mpi_helper.allreduce(buf)

                for ki in self.kpts.loop(1, mpi=True):
                    b1 = 0
                    for block in self.with_df.sr_loop((kk, ki), compact=False):
                        if block[2] == -1:
                            raise NotImplementedError("Low dimensional integrals")
                        block = block[0] + block[1] * 1.0j
                        block = block.reshape(block.shape[0], self.nmo, self.nmo)
                        b0, b1 = b1, b1 + block.shape[0]
                        vk[ki] += util.einsum("Lrp,Lrs->ps", buf[ki, b0:b1], block)

            vk = mpi_helper.allreduce(vk)

            if basis == "mo":
                vk = util.einsum("kpq,kpi,kqj->kij", vk, np.conj(self.mo_coeff), self.mo_coeff)

        vk /= len(self.kpts)

        if ewald:
            vk += self.get_ewald(dm, basis=basis)

        return vk

    def get_ewald(self, dm, basis="mo"):
        """Build the Ewald exchange divergence matrix.

        Parameters
        ----------
        dm : numpy.ndarray
            Density matrix for each k-point.
        basis : str, optional
            Basis in which to build the K matrix. One of
            `("ao", "mo")`. Default value is `"mo"`.

        Returns
        -------
        ew : numpy.ndarray
            Ewald exchange divergence matrix for each k-point.
        """

        assert basis in ("ao", "mo")

        if basis == "mo":
            ovlp = defaultdict(lambda: np.eye(self.nmo))
        else:
            ovlp = self.with_df.cell.pbc_intor("int1e_ovlp", hermi=1, kpts=self.kpts._kpts)

        ew = util.einsum("kpq,kpi,kqj->kij", dm, ovlp.conj(), ovlp)

        return ew

    @property
    def madelung(self):
        """
        Return the Madelung constant for the lattice.
        """
        if self._madelung is None:
            self._madeling = tools.pbc.madelung(self.with_df.cell, self.kpts._kpts)
        return self._madelung

    @property
    def Lai(self):
        """
        Return the compressed (aux, W vir, W occ) array.
        """
        return self._blocks["Lai"]

    @property
    def nmo(self):
        """Return the number of MOs."""
        assert len({c.shape[-1] for c in self.mo_coeff}) == 1
        return self.mo_coeff[0].shape[-1]

    @property
    def nocc(self):
        """Return the number of occupied MOs."""
        return [np.sum(o > 0) for o in self.mo_occ]

    @property
    def nvir(self):
        """Return the number of virtual MOs."""
        return [np.sum(o == 0) for o in self.mo_occ]

    @property
    def nmo_g(self):
        """Return the number of MOs for the Green's function."""
        return [c.shape[-1] for c in self.mo_coeff_g]

    @property
    def nmo_w(self):
        """
        Return the number of MOs for the screened Coulomb interaction.
        """
        return [c.shape[-1] for c in self.mo_coeff_w]

    @property
    def nocc_w(self):
        """
        Return the number of occupied MOs for the screened Coulomb
        interaction.
        """
        return [np.sum(o > 0) for o in self.mo_occ_w]

    @property
    def nvir_w(self):
        """
        Return the number of virtual MOs for the screened Coulomb
        interaction.
        """
        return [np.sum(o == 0) for o in self.mo_occ_w]

    @property
    def naux(self):
        """
        Return the number of auxiliary basis functions, after the
        compression.
        """
        if self._rot is None:
            if self._naux is not None:
                return self._naux
            else:
                return [self.naux_full] * len(self.kpts)
        return [c.shape[-1] if c is not None else self.naux_full for c in self._rot]<|MERGE_RESOLUTION|>--- conflicted
+++ resolved
@@ -127,16 +127,9 @@
                     b0, b1 = b1, b1 + block.shape[0]
                     logger.debug(self, f"  Block [{ki}, {kj}, {b0}:{b1}]")
 
-<<<<<<< HEAD
                     coeffs = np.concatenate((ci[ki], cj[kj]), axis=1)
                     orb_slice = (0, ni[ki], ni[ki], ni[ki] + nj[kj])
                     _ao2mo_e2(block, coeffs, orb_slice, out=Lxy[b0:b1])
-=======
-                    # TODO optimise
-                    tmp = util.einsum("Lpq,pi,qj->Lij", block, ci[ki].conj(), cj[kj])
-                    tmp = tmp.reshape(b1 - b0, -1)
-                    Lxy[b0:b1] = tmp
->>>>>>> 3c5f2dfa
 
                 prod[q] += np.dot(Lxy, Lxy.T.conj()) / len(self.kpts)
 
@@ -265,11 +258,7 @@
                         _ao2mo_e2(block, coeffs, orb_slice, out=Lpq_k[b0:b1])
 
                     # Compress the block
-<<<<<<< HEAD
                     block_comp = np.dot(rot[q][b0:b1].conj().T, block)
-=======
-                    block_comp = util.einsum("L...,LQ->Q...", block, rot[q][b0:b1].conj())
->>>>>>> 3c5f2dfa
 
                     # Build the compressed (L|px) array
                     if do_Lpx:
@@ -325,11 +314,7 @@
                     logger.debug(self, f"  Block [{ki}, {kj}, {b0}:{b1}]")
 
                     # Compress the block
-<<<<<<< HEAD
                     block_comp = np.dot(rot[q][b0:b1].conj().T, block)
-=======
-                    block_comp = util.einsum("L...,LQ->Q...", block, rot[q][b0:b1].conj())
->>>>>>> 3c5f2dfa
 
                     # Build the compressed (L|ai) array
                     logger.debug(
