--- conflicted
+++ resolved
@@ -99,7 +99,6 @@
 
         # Loop over required blocks
         for key in sorted(compression):
-<<<<<<< HEAD
             with logging.with_status(f"{key} sector"):
                 ci, cj = [
                     {
@@ -128,41 +127,9 @@
                         progress /= len(self.kpts) ** 2 + self.naux_full
 
                         with logging.with_status(f"block [{ki}, {kj}, {b0}:{b1}] ({progress:.1%})"):
-                            # TODO optimise
-                            tmp = util.einsum("Lpq,pi,qj->Lij", block, ci[ki].conj(), cj[kj])
-                            tmp = tmp.reshape(b1 - b0, -1)
-                            Lxy[b0:b1] = tmp
-=======
-            logger.debug(self, f"Transforming {key} block")
-            ci, cj = [
-                {
-                    "o": [c[:, o > 0] for c, o in zip(self.mo_coeff, self.mo_occ)],
-                    "v": [c[:, o == 0] for c, o in zip(self.mo_coeff, self.mo_occ)],
-                    "i": [c[:, o > 0] for c, o in zip(self.mo_coeff_w, self.mo_occ_w)],
-                    "a": [c[:, o == 0] for c, o in zip(self.mo_coeff_w, self.mo_occ_w)],
-                }[k]
-                for k in key
-            ]
-            ni = [c.shape[-1] for c in ci]
-            nj = [c.shape[-1] for c in cj]
-
-            for q, ki in self.kpts.loop(2):
-                kj = self.kpts.member(self.kpts.wrap_around(self.kpts[ki] - self.kpts[q]))
-
-                Lxy = np.zeros((self.naux_full, ni[ki] * nj[kj]), dtype=complex)
-                b1 = 0
-                for block in self.with_df.sr_loop((ki, kj), compact=False):  # TODO lock I/O
-                    if block[2] == -1:
-                        raise NotImplementedError("Low dimensional integrals")
-                    block = block[0] + block[1] * 1.0j
-                    block = block.reshape(block.shape[0], self.nmo, self.nmo)
-                    b0, b1 = b1, b1 + block.shape[0]
-                    logger.debug(self, f"  Block [{ki}, {kj}, {b0}:{b1}]")
-
-                    coeffs = np.concatenate((ci[ki], cj[kj]), axis=1)
-                    orb_slice = (0, ni[ki], ni[ki], ni[ki] + nj[kj])
-                    _ao2mo_e2(block, coeffs, orb_slice, out=Lxy[b0:b1])
->>>>>>> 2d935bc6
+                            coeffs = np.concatenate((ci[ki], cj[kj]), axis=1)
+                            orb_slice = (0, ni[ki], ni[ki], ni[ki] + nj[kj])
+                            _ao2mo_e2(block, coeffs, orb_slice, out=Lxy[b0:b1])
 
                     prod[q] += np.dot(Lxy, Lxy.T.conj()) / len(self.kpts)
 
@@ -275,7 +242,6 @@
                         raise NotImplementedError("Low dimensional integrals")
                     block = block[0] + block[1] * 1.0j
                     b0, b1 = b1, b1 + block.shape[0]
-<<<<<<< HEAD
                     progress = ki * len(self.kpts) ** 2 + kj * len(self.kpts) + b0
                     progress /= len(self.kpts) ** 2 + self.naux_full
 
@@ -315,53 +281,6 @@
                             )
                             tmp = _ao2mo_e2(block_comp, coeffs, orb_slice)
                             Lia_k += tmp.reshape(Lia_k.shape)
-=======
-                    logger.debug(self, f"  Block [{ki}, {kj}, {b0}:{b1}]")
-
-                    # If needed, rotate the full (L|pq) array
-                    if do_Lpq:
-                        logger.debug(
-                            self, f"(L|pq) size: ({self.naux_full}, {self.nmo}, {self.nmo})"
-                        )
-                        coeffs = np.concatenate((self.mo_coeff[ki], self.mo_coeff[kj]), axis=1)
-                        orb_slice = (0, self.nmo, self.nmo, self.nmo + self.nmo)
-                        _ao2mo_e2(block, coeffs, orb_slice, out=Lpq_k[b0:b1])
-
-                    # Compress the block
-                    block_comp = np.dot(rot[q][b0:b1].conj().T, block)
-
-                    # Build the compressed (L|px) array
-                    if do_Lpx:
-                        logger.debug(
-                            self, f"(L|px) size: ({self.naux[q]}, {self.nmo}, {self.nmo_g[ki]})"
-                        )
-                        coeffs = np.concatenate((self.mo_coeff[ki], self.mo_coeff_g[kj]), axis=1)
-                        orb_slice = (0, self.nmo, self.nmo, self.nmo + self.nmo_g[kj])
-                        tmp = _ao2mo_e2(block_comp, coeffs, orb_slice)
-                        Lpx_k += tmp.reshape(Lpx_k.shape)
-
-                    # Build the compressed (L|ia) array
-                    if do_Lia:
-                        logger.debug(
-                            self,
-                            f"(L|ia) size: ({self.naux[q]}, {self.nocc_w[ki] * self.nvir_w[kj]})",
-                        )
-                        coeffs = np.concatenate(
-                            (
-                                self.mo_coeff_w[ki][:, self.mo_occ_w[ki] > 0],
-                                self.mo_coeff_w[kj][:, self.mo_occ_w[kj] == 0],
-                            ),
-                            axis=1,
-                        )
-                        orb_slice = (
-                            0,
-                            self.nocc_w[ki],
-                            self.nocc_w[ki],
-                            self.nocc_w[ki] + self.nvir_w[kj],
-                        )
-                        tmp = _ao2mo_e2(block_comp, coeffs, orb_slice)
-                        Lia_k += tmp.reshape(Lia_k.shape)
->>>>>>> 2d935bc6
 
                 if do_Lpq:
                     Lpq[ki, kj] = Lpq_k
@@ -382,7 +301,6 @@
                         raise NotImplementedError("Low dimensional integrals")
                     block = block[0] + block[1] * 1.0j
                     b0, b1 = b1, b1 + block.shape[0]
-<<<<<<< HEAD
                     progress = ki * len(self.kpts) ** 2 + kj * len(self.kpts) + b0
                     progress /= len(self.kpts) ** 2 + self.naux_full
 
@@ -408,34 +326,6 @@
                         tmp = tmp.reshape(self.naux[q], self.nvir_w[kj], self.nocc_w[ki])
                         tmp = tmp.swapaxes(1, 2)
                         Lai_k += tmp.reshape(Lai_k.shape)
-=======
-                    logger.debug(self, f"  Block [{ki}, {kj}, {b0}:{b1}]")
-
-                    # Compress the block
-                    block_comp = np.dot(rot[q][b0:b1].conj().T, block)
-
-                    # Build the compressed (L|ai) array
-                    logger.debug(
-                        self, f"(L|ai) size: ({self.naux[q]}, {self.nvir_w[kj] * self.nocc_w[ki]})"
-                    )
-                    coeffs = np.concatenate(
-                        (
-                            self.mo_coeff_w[kj][:, self.mo_occ_w[kj] == 0],
-                            self.mo_coeff_w[ki][:, self.mo_occ_w[ki] > 0],
-                        ),
-                        axis=1,
-                    )
-                    orb_slice = (
-                        0,
-                        self.nvir_w[kj],
-                        self.nvir_w[kj],
-                        self.nvir_w[kj] + self.nocc_w[ki],
-                    )
-                    tmp = _ao2mo_e2(block_comp, coeffs, orb_slice)
-                    tmp = tmp.reshape(self.naux[q], self.nvir_w[kj], self.nocc_w[ki])
-                    tmp = tmp.swapaxes(1, 2)
-                    Lai_k += tmp.reshape(Lai_k.shape)
->>>>>>> 2d935bc6
 
                 Lai[ki, kj] = Lai_k
 
