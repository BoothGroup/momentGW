"""
Integral helpers with periodic boundary conditions.
"""

<<<<<<< HEAD
=======
import functools
from collections import defaultdict

>>>>>>> 1a764411
import h5py
import numpy as np
from pyscf import lib
from pyscf.ao2mo import _ao2mo
from pyscf.pbc import dft, tools
from scipy.linalg import cholesky

from momentGW import logging, mpi_helper, util
from momentGW.ints import Integrals, require_compression_metric


class KIntegrals(Integrals):
    """
    Container for the integrals required for KGW methods.

    Parameters
    ----------
    with_df : pyscf.pbc.df.DF
        Density fitting object.
    mo_coeff : numpy.ndarray
        Molecular orbital coefficients at each k-point.
    mo_occ : numpy.ndarray
        Molecular orbital occupations at each k-point.
    compression : str, optional
        Compression scheme to use. Default value is `'ia'`. See
        `momentGW.gw` for more details.
    compression_tol : float, optional
        Compression tolerance. Default value is `1e-10`. See
        `momentGW.gw` for more details.
    store_full : bool, optional
        Store the full MO integrals in memory. Default value is
        `False`.
    """

    def __init__(
        self,
        with_df,
        kpts,
        mo_coeff,
        mo_occ,
        compression="ia",
        compression_tol=1e-10,
        store_full=False,
        mo_energy_w=None,
        fsc=None,
        input_path=None,
    ):
        Integrals.__init__(
            self,
            with_df,
            mo_coeff,
            mo_occ,
            compression=compression,
            compression_tol=compression_tol,
            store_full=store_full,
        )

        # Options
        self.input_path = input_path
        self.fsc = fsc

        # Attributes
        self.kpts = kpts
        self._naux = None
        if mo_energy_w is not None:
            self.mo_energy_w = mo_energy_w

    @logging.with_status("Computing compression metric")
    def get_compression_metric(self):
        """
        Return the compression metric.

        Returns
        -------
        rot : numpy.ndarray
            Rotation matrix into the compressed auxiliary space.
        """

        # TODO MPI

        # Get the compression sectors
        compression = self._parse_compression()
        if not compression:
            return None

        # Initialise the inner product matrix
        prod = np.zeros((len(self.kpts)), dtype=object)

        # ao2mo function for both real and complex integrals
        tao = np.empty([], dtype=np.int32)
        ao_loc = self.with_df.cell.ao_loc_nr()

        def _ao2mo_e2(Lpq, mo_coeff, orb_slice, out=None):
            mo_coeff = np.asarray(mo_coeff, order="F")
            if np.iscomplexobj(Lpq):
                out = _ao2mo.r_e2(Lpq, mo_coeff, orb_slice, tao, ao_loc, aosym="s1", out=out)
            else:
                out = _ao2mo.nr_e2(Lpq, mo_coeff, orb_slice, aosym="s1", mosym="s1")
            return out

        # Loop over required blocks
        for key in sorted(compression):
            with logging.with_status(f"{key} sector"):
                # Get the coefficients
                ci, cj = [
                    {
                        "o": [c[:, o > 0] for c, o in zip(self.mo_coeff, self.mo_occ)],
                        "v": [c[:, o == 0] for c, o in zip(self.mo_coeff, self.mo_occ)],
                        "i": [c[:, o > 0] for c, o in zip(self.mo_coeff_w, self.mo_occ_w)],
                        "a": [c[:, o == 0] for c, o in zip(self.mo_coeff_w, self.mo_occ_w)],
                    }[k]
                    for k in key
                ]
                ni = [c.shape[-1] for c in ci]
                nj = [c.shape[-1] for c in cj]

                for q, ki in self.kpts.loop(2):
                    kj = self.kpts.member(self.kpts.wrap_around(self.kpts[ki] - self.kpts[q]))

                    # Build the (L|xy) array
                    Lxy = np.zeros((self.naux_full[q], ni[ki] * nj[kj]), dtype=complex)
                    b1 = 0
                    for block in self.with_df.sr_loop((ki, kj), compact=False):
                        if block[2] == -1:
                            raise NotImplementedError("Low dimensional integrals")
                        block = block[0] + block[1] * 1.0j
                        block = block.reshape(block.shape[0], self.nao, self.nao)
                        b0, b1 = b1, b1 + block.shape[0]
                        progress = ki * len(self.kpts) ** 2 + kj * len(self.kpts) + b0
                        progress /= len(self.kpts) ** 2 + block.shape[0]

                        with logging.with_status(f"block [{ki}, {kj}, {b0}:{b1}] ({progress:.1%})"):
                            coeffs = np.concatenate((ci[ki], cj[kj]), axis=1)
                            orb_slice = (0, ni[ki], ni[ki], ni[ki] + nj[kj])
                            _ao2mo_e2(block, coeffs, orb_slice, out=Lxy[b0:b1])

                    # Update the inner product matrix
                    prod[q] += np.dot(Lxy, Lxy.T.conj()) / len(self.kpts)

        # Diagonalise the inner product matrix
        rot = np.empty((len(self.kpts),), dtype=object)
        if mpi_helper.rank == 0:
            for q in self.kpts.loop(1):
                e, v = np.linalg.eigh(prod[q])
                mask = np.abs(e) > self.compression_tol
                rot[q] = v[:, mask]
        else:
            for q in self.kpts.loop(1):
                rot[q] = np.zeros((0,), dtype=complex)
        del prod

        # Print the compression status
        naux_total = sum(r.shape[-1] for r in rot)
        if naux_total == np.sum(self.naux_full):
            logging.write("No compression found for auxiliary space")
            rot = None
        else:
            percent = 100 * naux_total / np.sum(self.naux_full)
            style = logging.rate(percent, 80, 95)
            logging.write(
                f"Compressed auxiliary space from {np.sum(self.naux_full)} to {naux_total} "
                f"([{style}]{percent:.1f}%)[/]"
            )

        return rot

    @require_compression_metric()
    @logging.with_status("Transforming integrals")
    def transform(self, do_Lpq=None, do_Lpx=True, do_Lia=True):
        """
        Transform the integrals in-place.

        Parameters
        ----------
        do_Lpq : bool, optional
            Whether to compute the full ``(aux, MO, MO)`` array. Default
            value is `True` if `store_full` is `True`, `False`
            otherwise.
        do_Lpx : bool, optional
            Whether to compute the compressed ``(aux, MO, MO)`` array.
            Default value is `True`.
        do_Lia : bool, optional
            Whether to compute the compressed ``(aux, occ, vir)`` array.
            Default value is `True`.
        """

        # Initialise the sizes
        naux = self.naux
        naux_full = self.naux_full
        nmo = self.nmo
        nmo_g = self.nmo_g
        nocc_w = self.nocc_w
        nvir_w = self.nvir_w

        # Get the compression metric
        rot = self._rot
        if rot is None:
            rot = np.zeros(len(self.kpts), dtype=object)
            for q in self.kpts.loop(1):
                rot[q] = np.eye(naux[q])

        # Check which arrays to build
        do_Lpq = self.store_full if do_Lpq is None else do_Lpq
        if not any([do_Lpq, do_Lpx, do_Lia]):
            return

        # ao2mo function for both real and complex integrals
        tao = np.empty([], dtype=np.int32)

        # Building plane waves for finite size corrections
        if self.fsc is not None:
            q_abs = self.kpts.cell.get_abs_kpts(np.array([1e-3, 0, 0]).reshape(1, 3))
            hwb_const = np.sqrt(4.0 * np.pi) / np.linalg.norm(q_abs[0])
            pw = hwb_const * self.build_pert_term(q_abs[0])

        def _ao2mo_e2(Lpq, mo_coeff, orb_slice, out=None):
            mo_coeff = np.asarray(mo_coeff, order="F")
            if np.iscomplexobj(Lpq):
                out = _ao2mo.r_e2(Lpq, mo_coeff, orb_slice, tao, ao_loc=None, aosym="s1", out=out)
            else:
                out = _ao2mo.nr_e2(Lpq, mo_coeff, orb_slice, aosym="s1", mosym="s1")
            return out

        # Prepare the outputs
        Lpq = {}
        Lpx = {}
        Lia = {}
        Lai = {}
        Mia = {}

        for q in self.kpts.loop(1):
            for ki in self.kpts.loop(1, mpi=True):
                kj = self.kpts.member(self.kpts.wrap_around(self.kpts[q] + self.kpts[ki]))

                # Get the slices on the current process and initialise
                # the arrays
                Lpq_k = np.zeros((naux_full[q], nmo, nmo), dtype=complex) if do_Lpq else None
                Lpx_k = np.zeros((naux[q], nmo, nmo_g[kj]), dtype=complex) if do_Lpx else None
                Lia_k = (
                    np.zeros((naux[q], nocc_w[ki] * nvir_w[kj]), dtype=complex) if do_Lia else None
                )
                Lai_k = (
                    np.zeros((naux[q], nocc_w[ki] * nvir_w[kj]), dtype=complex) if do_Lia else None
                )

                # Build the integrals blockwise
                b1 = 0
                for block in self.with_df.sr_loop((ki, kj), compact=False):  # TODO lock I/O
                    if block[2] == -1:
                        raise NotImplementedError("Low dimensional integrals")
                    block = block[0] + block[1] * 1.0j
                    b0, b1 = b1, b1 + block.shape[0]
                    progress = ki * len(self.kpts) ** 2 + kj * len(self.kpts) + b0
                    progress /= len(self.kpts) ** 2 + naux[q]

                    with logging.with_status(f"block [{ki}, {kj}, {b0}:{b1}] ({progress:.1%})"):
                        # If needed, rotate the full (L|pq) array
                        if do_Lpq:
                            coeffs = np.concatenate((self.mo_coeff[ki], self.mo_coeff[kj]), axis=1)
                            orb_slice = (0, nmo, nmo, nmo + nmo)
                            _ao2mo_e2(block, coeffs, orb_slice, out=Lpq_k[b0:b1])

                        # Compress the block
                        block_comp = util.einsum("L...,LQ->Q...", block, rot[q][b0:b1].conj())

                        # Build the compressed (L|px) array
                        if do_Lpx:
                            coeffs = np.concatenate(
                                (self.mo_coeff[ki], self.mo_coeff_g[kj]), axis=1
                            )
                            orb_slice = (0, nmo, nmo, nmo + nmo_g[kj])
                            tmp = _ao2mo_e2(block_comp, coeffs, orb_slice)
                            Lpx_k += tmp.reshape(Lpx_k.shape)

                        # Build the compressed (L|ia) array
                        if do_Lia:
                            coeffs = np.concatenate(
                                (
                                    self.mo_coeff_w[ki][:, self.mo_occ_w[ki] > 0],
                                    self.mo_coeff_w[kj][:, self.mo_occ_w[kj] == 0],
                                ),
                                axis=1,
                            )
                            orb_slice = (0, nocc_w[ki], nocc_w[ki], nocc_w[ki] + nvir_w[kj])
                            tmp = _ao2mo_e2(block_comp, coeffs, orb_slice)
                            Lia_k += tmp.reshape(Lia_k.shape)

                # Store the blocks
                if do_Lpq:
                    Lpq[ki, kj] = Lpq_k
                if do_Lpx:
                    Lpx[ki, kj] = Lpx_k
                if do_Lia:
                    Lia[ki, kj] = Lia_k
                else:
                    continue

                # Inverse q for ki <-> kj
                invq = self.kpts.member(self.kpts.wrap_around(-self.kpts[q]))

                # Build the integrals blockwise
                b1 = 0
                for block in self.with_df.sr_loop((kj, ki), compact=False):  # TODO lock I/O
                    if block[2] == -1:
                        raise NotImplementedError("Low dimensional integrals")
                    block = block[0] + block[1] * 1.0j
                    b0, b1 = b1, b1 + block.shape[0]
                    progress = ki * len(self.kpts) ** 2 + kj * len(self.kpts) + b0
                    progress /= len(self.kpts) ** 2 + naux_full[invq]

                    with logging.with_status(f"block [{ki}, {kj}, {b0}:{b1}] ({progress:.1%})"):
                        # Compress the block
                        block_comp = util.einsum("L...,LQ->Q...", block, rot[invq][b0:b1].conj())

                        # Build the compressed (L|ai) array
                        coeffs = np.concatenate(
                            (
                                self.mo_coeff_w[kj][:, self.mo_occ_w[kj] == 0],
                                self.mo_coeff_w[ki][:, self.mo_occ_w[ki] > 0],
                            ),
                            axis=1,
                        )
                        orb_slice = (0, nvir_w[kj], nvir_w[kj], nvir_w[kj] + nocc_w[ki])
                        tmp = _ao2mo_e2(block_comp, coeffs, orb_slice)
                        tmp = tmp.reshape(naux[invq], nvir_w[kj], nocc_w[ki])
                        tmp = tmp.swapaxes(1, 2)
                        Lai_k += tmp.reshape(Lai_k.shape)

                Lai[ki, kj] = Lai_k

                if q == 0 and self.fsc is not None:
                    Mia[ki] = np.vstack([pw[ki], Lia[ki, ki]])

        # Store the arrays
        if do_Lpq:
            self._blocks["Lpq"] = Lpq
        if do_Lpx:
            self._blocks["Lpx"] = Lpx
        if do_Lia:
            self._blocks["Lia"] = Lia
            self._blocks["Lai"] = Lai
            if self.fsc is not None:
                self._blocks["Mia"] = Mia

    def get_cderi_from_thc(self):
        """
        Build CDERIs using THC integrals imported from a h5py file.
        It must contain a 'collocation_matrix' and a 'coulomb_matrix'.
        """

        if self.input_path is None:
            raise ValueError(
                "A file path containing the THC integrals is needed for the THC implementation"
            )
        if "thc" not in self.input_path.lower():
            raise ValueError("File path must contain 'thc' or 'THC' for THC implementation")

        thc_eri = h5py.File(self.input_path, "r")
        kpts_imp = np.array(thc_eri["kpts"])

        if self.kpts != kpts_imp:
            raise ValueError("Different kpts imported to those from PySCF")

        # Initialise the sizes
        self._naux = [np.array(thc_eri["coulomb_matrix"])[0, ..., 0].shape[0]] * len(self.kpts)
        naux = self.naux
        nmo = self.nmo
        nmo_g = self.nmo_g
        nocc_w = self.nocc_w
        nvir_w = self.nvir_w

        Lpx = {}
        Lia = {}
        Lai = {}
        for q in self.kpts.loop(1):
            for ki in self.kpts.loop(1):
                kj = self.kpts.member(self.kpts.wrap_around(self.kpts[q] + self.kpts[ki]))

                Lpx_k = np.zeros((naux[q], nmo, nmo_g[kj]), dtype=complex)
                Lia_k = np.zeros((naux[q], nocc_w[ki] * nvir_w[kj]), dtype=complex)
                Lai_k = np.zeros((naux[q], nocc_w[ki] * nvir_w[kj]), dtype=complex)

                cou = np.asarray(thc_eri["coulomb_matrix"])[q, ..., 0]
                coll_ki = np.asarray(thc_eri["collocation_matrix"])[0, ki, ..., 0]
                coll_kj = np.asarray(thc_eri["collocation_matrix"])[0, kj, ..., 0]
                cholesky_cou = cholesky(cou, lower=True)

                block = util.einsum("Pp,Pq,PQ->Qpq", coll_ki.conj(), coll_kj, cholesky_cou)

                coeffs = (self.mo_coeff[ki], self.mo_coeff_g[kj])
                Lpx_k += util.einsum("Lpq,pi,qj->Lij", block, coeffs[0].conj(), coeffs[1])
                coeffs = (
                    self.mo_coeff_w[ki][:, self.mo_occ_w[ki] > 0],
                    self.mo_coeff_w[kj][:, self.mo_occ_w[kj] == 0],
                )
                tmp = util.einsum("Lpq,pi,qj->Lij", block, coeffs[0].conj(), coeffs[1])
                tmp = tmp.reshape(naux[q], -1)
                Lia_k += tmp

                Lpx[ki, kj] = Lpx_k
                Lia[ki, kj] = Lia_k

                invq = self.kpts.member(self.kpts.wrap_around(-self.kpts[q]))

                block_switch = util.einsum("Pp,Pq,PQ->Qpq", coll_kj.conj(), coll_ki, cholesky_cou)

                coeffs = (
                    self.mo_coeff_w[kj][:, self.mo_occ_w[kj] == 0],
                    self.mo_coeff_w[ki][:, self.mo_occ_w[ki] > 0],
                )
                tmp = util.einsum("Lpq,pi,qj->Lij", block_switch, coeffs[0].conj(), coeffs[1])
                tmp = tmp.swapaxes(1, 2)
<<<<<<< HEAD
                tmp = tmp.reshape(self.naux[invq], -1)
=======
                tmp = tmp.reshape(naux[q], -1)
>>>>>>> 1a764411
                Lai_k += tmp

                Lai[ki, kj] = Lai_k

        self._blocks["Lpx"] = Lpx
        self._blocks["Lia"] = Lia
        self._blocks["Lai"] = Lai

    def update_coeffs(self, mo_coeff_g=None, mo_coeff_w=None, mo_occ_w=None):
        """
        Update the MO coefficients in-place for the Green's function
        and the screened Coulomb interaction.

        Parameters
        ----------
        mo_coeff_g : numpy.ndarray, optional
            Coefficients corresponding to the Green's function at each
            k-point. Default value is `None`.
        mo_coeff_w : numpy.ndarray, optional
            Coefficients corresponding to the screened Coulomb
            interaction at each k-point. Default value is `None`.
        mo_occ_w : numpy.ndarray, optional
            Occupations corresponding to the screened Coulomb
            interaction at each k-point. Default value is `None`.

        Notes
        -----
        If `mo_coeff_g` is `None`, the Green's function is assumed to
        remain in the basis in which it was originally defined, and
        vice-versa for `mo_coeff_w` and `mo_occ_w`. At least one of
        `mo_coeff_g` and `mo_coeff_w` must be provided.
        """
        return super().update_coeffs(
            mo_coeff_g=mo_coeff_g,
            mo_coeff_w=mo_coeff_w,
            mo_occ_w=mo_occ_w,
        )

    @logging.with_timer("J matrix")
    @logging.with_status("Building J matrix")
    def get_j(self, dm, basis="mo", other=None):
        """Build the J matrix.

        Parameters
        ----------
        dm : numpy.ndarray
            Density matrix at each k-point.
        basis : str, optional
            Basis in which to build the J matrix. One of
            `("ao", "mo")`. Default value is `"mo"`.
        other : Integrals, optional
            Integrals object for the ket side. Allows inheritence for
            mixed-spin evaluations. If `None`, use `self`. Default
            value is `None`.

        Returns
        -------
        vj : numpy.ndarray
            J matrix.

        Notes
        -----
        The contraction is
        `J[p, q] = self[p, q] * other[r, s] * dm[r, s]`, and the
        bases must reflect shared indices.
        """

        # Check the input
        assert basis in ("ao", "mo")

        # Get the other integrals
        if other is None:
            other = self

        if self.store_full and basis == "mo":
            # Initialise the J matrix
            vj = np.zeros_like(dm, dtype=complex)

            # Constuct J using the full MO basis integrals
            buf = 0.0
            for kk in self.kpts.loop(1, mpi=True):
                buf += util.einsum("Lpq,pq->L", other.Lpq[kk, kk], dm[kk].conj())

            buf = mpi_helper.allreduce(buf)

            for ki in self.kpts.loop(1, mpi=True):
                vj[ki] += util.einsum("Lpq,L->pq", self.Lpq[ki, ki], buf)

            vj = mpi_helper.allreduce(vj)

        else:
            # Transform the density into the AO basis
            if basis == "mo":
                dm = util.einsum("kij,kpi,kqj->kpq", dm, other.mo_coeff, np.conj(other.mo_coeff))

            # Initialise the J matrix
            vj = np.zeros_like(dm, dtype=complex)
            buf = np.zeros((self.naux_full[0],), dtype=complex)

            for kk in self.kpts.loop(1, mpi=True):
                b1 = 0
                for block in self.with_df.sr_loop((kk, kk), compact=False):  # TODO lock I/O
                    if block[2] == -1:
                        raise NotImplementedError("Low dimensional integrals")
                    block = block[0] + block[1] * 1.0j
                    block = block.reshape(block.shape[0], self.nao, self.nao)
                    b0, b1 = b1, b1 + block.shape[0]
                    buf[b0:b1] += util.einsum("Lpq,pq->L", block, dm[kk].conj())

            buf = mpi_helper.allreduce(buf)

            for ki in self.kpts.loop(1, mpi=True):
                b1 = 0
                for block in self.with_df.sr_loop((ki, ki), compact=False):
                    if block[2] == -1:
                        raise NotImplementedError("Low dimensional integrals")
                    block = block[0] + block[1] * 1.0j
                    block = block.reshape(block.shape[0], self.nao, self.nao)
                    b0, b1 = b1, b1 + block.shape[0]
                    vj[ki] += util.einsum("Lpq,L->pq", block, buf[b0:b1])

            vj = mpi_helper.allreduce(vj)

            # Transform the J matrix back to the MO basis
            if basis == "mo":
                vj = util.einsum("kpq,kpi,kqj->kij", vj, np.conj(self.mo_coeff), self.mo_coeff)

        vj /= len(self.kpts)

        return vj

    @logging.with_timer("K matrix")
    @logging.with_status("Building K matrix")
    def get_k(self, dm, basis="mo", ewald=False):
        """Build the K matrix.

        Parameters
        ----------
        dm : numpy.ndarray
            Density matrix at each k-point.
        basis : str, optional
            Basis in which to build the K matrix. One of
            `("ao", "mo")`. Default value is `"mo"`.
        ewald : bool, optional
            Whether to include the Ewald exchange divergence. Default
            value is `False`.

        Returns
        -------
        vk : numpy.ndarray
            K matrix at each k-point.

        Notes
        -----
        The contraction is
        `K[p, q] = self[r, q] * self[p, r] * dm[q, s]`, and the
        bases must reflect shared indices.
        """

        # Check the input
        assert basis in ("ao", "mo")

        if self.store_full and basis == "mo":
            # Initialise the K matrix
            vk = np.zeros_like(dm, dtype=complex)

            # Constuct K using the full MO basis integrals
            for p0, p1 in lib.prange(0, np.max(self.naux_full), 240):
                buf = np.zeros((len(self.kpts), len(self.kpts)), dtype=object)
                for ki in self.kpts.loop(1, mpi=True):
                    for kk in self.kpts.loop(1):
                        q = self.kpts.member(self.kpts.wrap_around(self.kpts[kk] - self.kpts[ki]))
                        if p1 > self.naux_full[q]:
                            p1 = self.naux_full[q]
                        buf[kk, ki] = util.einsum("Lpq,qr->Lrp", self.Lpq[ki, kk][p0:p1], dm[kk])

                buf = mpi_helper.allreduce(buf)

                for ki in self.kpts.loop(1):
                    for kk in self.kpts.loop(1, mpi=True):
                        vk[ki] += util.einsum("Lrp,Lrs->ps", buf[kk, ki], self.Lpq[kk, ki][p0:p1])

            vk = mpi_helper.allreduce(vk)

        else:
            # Transform the density into the AO basis
            if basis == "mo":
                dm = util.einsum("kij,kpi,kqj->kpq", dm, self.mo_coeff, np.conj(self.mo_coeff))

            # Initialise the J matrix
            vk = np.zeros_like(dm, dtype=complex)

            for q in self.kpts.loop(1):
                buf = np.zeros(
                    (len(self.kpts), self.naux_full[q], self.nao, self.nao), dtype=complex
                )
                for ki in self.kpts.loop(1, mpi=True):
                    b1 = 0
                    kk = self.kpts.member(self.kpts.wrap_around(self.kpts[q] + self.kpts[ki]))
                    for block in self.with_df.sr_loop((ki, kk), compact=False):
                        if block[2] == -1:
                            raise NotImplementedError("Low dimensional integrals")
                        block = block[0] + block[1] * 1.0j
                        block = block.reshape(block.shape[0], self.nao, self.nao)
                        b0, b1 = b1, b1 + block.shape[0]
                        buf[ki, b0:b1] = util.einsum("Lpq,qr->Lrp", block, dm[kk])

                buf = mpi_helper.allreduce(buf)

                for ki in self.kpts.loop(1, mpi=True):
                    b1 = 0
                    kk = self.kpts.member(self.kpts.wrap_around(self.kpts[q] + self.kpts[ki]))
                    for block in self.with_df.sr_loop((kk, ki), compact=False):
                        if block[2] == -1:
                            raise NotImplementedError("Low dimensional integrals")
                        block = block[0] + block[1] * 1.0j
                        block = block.reshape(block.shape[0], self.nao, self.nao)
                        b0, b1 = b1, b1 + block.shape[0]
                        vk[ki] += util.einsum("Lrp,Lrs->ps", buf[ki, b0:b1], block)

            vk = mpi_helper.allreduce(vk)

            # Transform the K matrix back to the MO basis
            if basis == "mo":
                vk = util.einsum("kpq,kpi,kqj->kij", vk, np.conj(self.mo_coeff), self.mo_coeff)

        vk /= len(self.kpts)

        if ewald:
            vk += self.get_ewald(dm, basis=basis)

        return vk

    @logging.with_timer("Ewald matrix")
    @logging.with_status("Building Ewald matrix")
    def get_ewald(self, dm, basis="mo"):
        """Build the Ewald exchange divergence matrix.

        Parameters
        ----------
        dm : numpy.ndarray
            Density matrix at each k-point.
        basis : str, optional
            Basis in which to build the K matrix. One of
            `("ao", "mo")`. Default value is `"mo"`.

        Returns
        -------
        ew : numpy.ndarray
            Ewald exchange divergence matrix at each k-point.
        """

        # Check the input
        assert basis in ("ao", "mo")

        # Get the overlap matrix
        if basis == "mo":
            ovlp = np.concatenate([np.eye(self.nmo) for _ in self.kpts])
        else:
            ovlp = self.with_df.cell.pbc_intor("int1e_ovlp", hermi=1, kpts=self.kpts._kpts)

        # Initialise the Ewald matrix
        ew = self.madelung * util.einsum("kpq,kpi,kqj->kij", dm, np.conj(ovlp), ovlp)

        return ew

    def build_pert_term(self, qpt):
        """
        Build the charge-density density matrix at q-point index qpt
        using perturbation theory.

        Parameters
        ----------
        qpt : numpy.ndarray
            q-point index representing the limit of our plane waves.

        Returns
        -------
        pw_hw : numpy.ndarray
            Charge-density density matrix in the long wavelength limit.
        """

        coords, weights = dft.gen_grid.get_becke_grids(self.kpts.cell, level=5)

        pw_hw = np.zeros((len(self.kpts),), dtype=object)
        for k in self.kpts.loop(1):
            ao_p = dft.numint.eval_ao(self.kpts.cell, coords, kpt=self.kpts[k], deriv=1)
            ao, ao_grad = ao_p[0], ao_p[1:4]

            ao_ao_grad = util.einsum("g,gm,xgn->xmn", weights, ao.conj(), ao_grad)
            q_ao_ao_grad = util.einsum("x,xmn->mn", qpt, ao_ao_grad) * -1.0j
            q_mo_mo_grad = util.einsum(
                "mn,mi,na->ia",
                q_ao_ao_grad,
                self.mo_coeff_w[k][:, self.mo_occ_w[k] > 0].conj(),
                self.mo_coeff_w[k][:, self.mo_occ_w[k] == 0],
            )

            d = util.build_1h1p_energies(
                (self.mo_energy_w[k], self.mo_energy_w[k]),
                (self.mo_occ_w[k], self.mo_occ_w[k]),
            )

            dens = q_mo_mo_grad / d
            pw_hw[k] = dens.flatten() / np.sqrt(self.kpts.cell.vol)

        return pw_hw

    def get_jk(self, dm, **kwargs):
        """Build the J and K matrices.

        Returns
        -------
        vj : numpy.ndarray
            J matrix at each k-point.
        vk : numpy.ndarray
            K matrix at each k-point.

        Notes
        -----
        See `get_j` and `get_k` for more information.
        """
        return super().get_jk(dm, **kwargs)

    def get_veff(self, dm, j=None, k=None, **kwargs):
        """Build the effective potential.

        Returns
        -------
        veff : numpy.ndarray
            Effective potential at each k-point.
        j : numpy.ndarray, optional
            J matrix at each k-point. If `None`, compute it. Default
            value is `None`.
        k : numpy.ndarray, optional
            K matrix at each k-point. If `None`, compute it. Default
            value is `None`.

        Notes
        -----
        See `get_jk` for more information.
        """
        return super().get_veff(dm, j=j, k=k, **kwargs)

    def get_fock(self, dm, h1e, **kwargs):
        """Build the Fock matrix.

        Parameters
        ----------
        dm : numpy.ndarray
            Density matrix at each k-point.
        h1e : numpy.ndarray
            Core Hamiltonian matrix at each k-point.
        **kwargs : dict, optional
            Additional keyword arguments for `get_jk`.

        Returns
        -------
        fock : numpy.ndarray
            Fock matrix at each k-point.

        Notes
        -----
        See `get_jk` for more information. The basis of `h1e` must be
        the same as `dm`.
        """
        return super().get_fock(dm, h1e, **kwargs)

<<<<<<< HEAD
    def reciprocal_lattice(self):
        """
        Return the reciprocal lattice vectors.
        """
        return self.with_df.cell.reciprocal_vectors()

    @property
=======
    @functools.cached_property
>>>>>>> 1a764411
    def madelung(self):
        """
        Return the Madelung constant for the lattice.
        """
        if self._madelung is None:
            self._madelung = tools.pbc.madelung(self.with_df.cell, self.kpts._kpts)
        return self._madelung

    @property
    def Lai(self):
        """Get the full uncompressed ``(aux, MO, MO)`` integrals."""
        return self._blocks["Lai"]

    @property
    def Mia(self):
        """Get the finite size corrected uncompressed ``(1+ aux, MO, MO)``
         integrals."""
        return self._blocks["Mia"]

    @property
    def nmo(self):
        """Get the number of MOs."""
        assert len({c.shape[-1] for c in self.mo_coeff}) == 1
        return self.mo_coeff[0].shape[-1]

    @property
    def nocc(self):
        """Get the number of occupied MOs."""
        return [np.sum(o > 0) for o in self.mo_occ]

    @property
    def nvir(self):
        """Get the number of virtual MOs."""
        return [np.sum(o == 0) for o in self.mo_occ]

    @property
    def nmo_g(self):
        """Get the number of MOs for the Green's function."""
        return [c.shape[-1] for c in self.mo_coeff_g]

    @property
    def nmo_w(self):
        """
        Get the number of MOs for the screened Coulomb interaction.
        """
        return [c.shape[-1] for c in self.mo_coeff_w]

    @property
    def nocc_w(self):
        """
        Get the number of occupied MOs for the screened Coulomb
        interaction.
        """
        return [np.sum(o > 0) for o in self.mo_occ_w]

    @property
    def nvir_w(self):
        """
        Get the number of virtual MOs for the screened Coulomb
        interaction.
        """
        return [np.sum(o == 0) for o in self.mo_occ_w]

    @property
    def naux(self):
        """
        Get the number of auxiliary basis functions, after the
        compression.
        """
        if self._rot is None:
            if self._naux is not None:
                return self._naux
            else:
                return self.naux_full

        return [
            c.shape[-1] if c is not None else self.naux_full[i] for i, c in enumerate(self._rot)
        ]

    @functools.cached_property
    def naux_full(self):
        """
        Get the number of auxiliary basis functions, before the
        compression.
        """
        naux_full = np.zeros(len(self.kpts), dtype=int)
        for ki in self.kpts.loop(1):
            for block in self.with_df.sr_loop((0, ki), compact=False):
                if block[2] == -1:
                    raise NotImplementedError("Low dimensional integrals")
                naux_full[ki] += block[0].shape[0]
        return naux_full<|MERGE_RESOLUTION|>--- conflicted
+++ resolved
@@ -2,12 +2,8 @@
 Integral helpers with periodic boundary conditions.
 """
 
-<<<<<<< HEAD
-=======
 import functools
 from collections import defaultdict
-
->>>>>>> 1a764411
 import h5py
 import numpy as np
 from pyscf import lib
@@ -420,11 +416,7 @@
                 )
                 tmp = util.einsum("Lpq,pi,qj->Lij", block_switch, coeffs[0].conj(), coeffs[1])
                 tmp = tmp.swapaxes(1, 2)
-<<<<<<< HEAD
                 tmp = tmp.reshape(self.naux[invq], -1)
-=======
-                tmp = tmp.reshape(naux[q], -1)
->>>>>>> 1a764411
                 Lai_k += tmp
 
                 Lai[ki, kj] = Lai_k
@@ -793,7 +785,6 @@
         """
         return super().get_fock(dm, h1e, **kwargs)
 
-<<<<<<< HEAD
     def reciprocal_lattice(self):
         """
         Return the reciprocal lattice vectors.
@@ -801,9 +792,6 @@
         return self.with_df.cell.reciprocal_vectors()
 
     @property
-=======
-    @functools.cached_property
->>>>>>> 1a764411
     def madelung(self):
         """
         Return the Madelung constant for the lattice.
