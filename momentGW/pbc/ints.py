"""
Integral helpers with periodic boundary conditions.
"""

from collections import defaultdict

import h5py
import numpy as np
from pyscf import lib
from pyscf.ao2mo import _ao2mo
from pyscf.pbc import tools
from scipy.linalg import cholesky

from momentGW import logging, mpi_helper, util
from momentGW.ints import Integrals, require_compression_metric


class KIntegrals(Integrals):
    """
    Container for the integrals required for KGW methods.

    Parameters
    ----------
    with_df : pyscf.pbc.df.DF
        Density fitting object.
    mo_coeff : numpy.ndarray
        Molecular orbital coefficients at each k-point.
    mo_occ : numpy.ndarray
        Molecular orbital occupations at each k-point.
    compression : str, optional
        Compression scheme to use. Default value is `'ia'`. See
        `momentGW.gw` for more details.
    compression_tol : float, optional
        Compression tolerance. Default value is `1e-10`. See
        `momentGW.gw` for more details.
    store_full : bool, optional
        Store the full MO integrals in memory. Default value is
        `False`.
    """

    def __init__(
        self,
        with_df,
        kpts,
        mo_coeff,
        mo_occ,
        compression="ia",
        compression_tol=1e-10,
        store_full=False,
        input_path=None,
    ):
        Integrals.__init__(
            self,
            with_df,
            mo_coeff,
            mo_occ,
            compression=compression,
            compression_tol=compression_tol,
            store_full=store_full,
        )

        # Options
        self.input_path = input_path

        # Attributes
        self.kpts = kpts
        self._madelung = None
        self._naux_full = None
        self._naux = None

    @logging.with_status("Computing compression metric")
    def get_compression_metric(self):
        """
        Return the compression metric.

        Returns
        -------
        rot : numpy.ndarray
            Rotation matrix into the compressed auxiliary space.
        """

        # TODO MPI

        # Get the compression sectors
        compression = self._parse_compression()
        if not compression:
            return None

        # Initialise the inner product matrix
        prod = np.zeros((len(self.kpts)), dtype=object)

        # ao2mo function for both real and complex integrals
        tao = np.empty([], dtype=np.int32)
        ao_loc = self.with_df.cell.ao_loc_nr()

        def _ao2mo_e2(Lpq, mo_coeff, orb_slice, out=None):
            mo_coeff = np.asarray(mo_coeff, order="F")
            if np.iscomplexobj(Lpq):
                out = _ao2mo.r_e2(Lpq, mo_coeff, orb_slice, tao, ao_loc, aosym="s1", out=out)
            else:
                out = _ao2mo.nr_e2(Lpq, mo_coeff, orb_slice, aosym="s1", mosym="s1")
            return out

        # Loop over required blocks
        for key in sorted(compression):
            with logging.with_status(f"{key} sector"):
                # Get the coefficients
                ci, cj = [
                    {
                        "o": [c[:, o > 0] for c, o in zip(self.mo_coeff, self.mo_occ)],
                        "v": [c[:, o == 0] for c, o in zip(self.mo_coeff, self.mo_occ)],
                        "i": [c[:, o > 0] for c, o in zip(self.mo_coeff_w, self.mo_occ_w)],
                        "a": [c[:, o == 0] for c, o in zip(self.mo_coeff_w, self.mo_occ_w)],
                    }[k]
                    for k in key
                ]
                ni = [c.shape[-1] for c in ci]
                nj = [c.shape[-1] for c in cj]

                for q, ki in self.kpts.loop(2):
                    kj = self.kpts.member(self.kpts.wrap_around(self.kpts[ki] - self.kpts[q]))

                    # Build the (L|xy) array
                    Lxy = np.zeros((self.naux_full[q], ni[ki] * nj[kj]), dtype=complex)
                    b1 = 0
                    for block in self.with_df.sr_loop((ki, kj), compact=False):
                        if block[2] == -1:
                            raise NotImplementedError("Low dimensional integrals")
                        block = block[0] + block[1] * 1.0j
                        block = block.reshape(block.shape[0], self.nao, self.nao)
                        b0, b1 = b1, b1 + block.shape[0]
                        progress = ki * len(self.kpts) ** 2 + kj * len(self.kpts) + b0
                        progress /= len(self.kpts) ** 2 + block.shape[0]

                        with logging.with_status(f"block [{ki}, {kj}, {b0}:{b1}] ({progress:.1%})"):
                            coeffs = np.concatenate((ci[ki], cj[kj]), axis=1)
                            orb_slice = (0, ni[ki], ni[ki], ni[ki] + nj[kj])
                            _ao2mo_e2(block, coeffs, orb_slice, out=Lxy[b0:b1])

                    # Update the inner product matrix
                    prod[q] += np.dot(Lxy, Lxy.T.conj()) / len(self.kpts)

        # Diagonalise the inner product matrix
        rot = np.empty((len(self.kpts),), dtype=object)
        if mpi_helper.rank == 0:
            for q in self.kpts.loop(1):
                e, v = np.linalg.eigh(prod[q])
                mask = np.abs(e) > self.compression_tol
                rot[q] = v[:, mask]
        else:
            for q in self.kpts.loop(1):
                rot[q] = np.zeros((0,), dtype=complex)
        del prod

        # Print the compression status
        naux_total = sum(r.shape[-1] for r in rot)
        if naux_total == np.sum(self.naux_full):
            logging.write("No compression found for auxiliary space")
            rot = None
        else:
            percent = 100 * naux_total / np.sum(self.naux_full)
            style = logging.rate(percent, 80, 95)
            logging.write(
                f"Compressed auxiliary space from {np.sum(self.naux_full)} to {naux_total} "
                f"([{style}]{percent:.1f}%)[/]"
            )

        return rot

    @require_compression_metric()
    @logging.with_status("Transforming integrals")
    def transform(self, do_Lpq=None, do_Lpx=True, do_Lia=True):
        """
        Transform the integrals in-place.

        Parameters
        ----------
        do_Lpq : bool, optional
            Whether to compute the full ``(aux, MO, MO)`` array. Default
            value is `True` if `store_full` is `True`, `False`
            otherwise.
        do_Lpx : bool, optional
            Whether to compute the compressed ``(aux, MO, MO)`` array.
            Default value is `True`.
        do_Lia : bool, optional
            Whether to compute the compressed ``(aux, occ, vir)`` array.
            Default value is `True`.
        """

        # Get the compression metric
        rot = self._rot
        if rot is None:
            rot = np.zeros(len(self.kpts), dtype=object)
            for q in self.kpts.loop(1):
                rot[q] = np.eye(self.naux[q])

        # Check which arrays to build
        do_Lpq = self.store_full if do_Lpq is None else do_Lpq
        if not any([do_Lpq, do_Lpx, do_Lia]):
            return

        # ao2mo function for both real and complex integrals
        tao = np.empty([], dtype=np.int32)

        def _ao2mo_e2(Lpq, mo_coeff, orb_slice, out=None):
            mo_coeff = np.asarray(mo_coeff, order="F")
            if np.iscomplexobj(Lpq):
                out = _ao2mo.r_e2(Lpq, mo_coeff, orb_slice, tao, ao_loc=None, aosym="s1", out=out)
            else:
                out = _ao2mo.nr_e2(Lpq, mo_coeff, orb_slice, aosym="s1", mosym="s1")
            return out

        # Prepare the outputs
        Lpq = {}
        Lpx = {}
        Lia = {}
        Lai = {}

        for q in self.kpts.loop(1):
            for ki in self.kpts.loop(1, mpi=True):
                kj = self.kpts.member(self.kpts.wrap_around(self.kpts[q] + self.kpts[ki]))

                # Get the slices on the current process and initialise
                # the arrays
                Lpq_k = (
                    np.zeros((self.naux_full[q], self.nmo, self.nmo), dtype=complex)
                    if do_Lpq
                    else None
                )
                Lpx_k = (
                    np.zeros((self.naux[q], self.nmo, self.nmo_g[kj]), dtype=complex)
                    if do_Lpx
                    else None
                )
                Lia_k = (
                    np.zeros((self.naux[q], self.nocc_w[ki] * self.nvir_w[kj]), dtype=complex)
                    if do_Lia
                    else None
                )
                Lai_k = (
                    np.zeros((self.naux[q], self.nocc_w[ki] * self.nvir_w[kj]), dtype=complex)
                    if do_Lia
                    else None
                )

                # Build the integrals blockwise
                b1 = 0
                for block in self.with_df.sr_loop((ki, kj), compact=False):  # TODO lock I/O
                    if block[2] == -1:
                        raise NotImplementedError("Low dimensional integrals")
                    block = block[0] + block[1] * 1.0j
                    b0, b1 = b1, b1 + block.shape[0]
                    progress = ki * len(self.kpts) ** 2 + kj * len(self.kpts) + b0
                    progress /= len(self.kpts) ** 2 + self.naux[q]

                    with logging.with_status(f"block [{ki}, {kj}, {b0}:{b1}] ({progress:.1%})"):
                        # If needed, rotate the full (L|pq) array
                        if do_Lpq:
                            coeffs = np.concatenate((self.mo_coeff[ki], self.mo_coeff[kj]), axis=1)
                            orb_slice = (0, self.nmo, self.nmo, self.nmo + self.nmo)
                            _ao2mo_e2(block, coeffs, orb_slice, out=Lpq_k[b0:b1])

                        # Compress the block
                        block_comp = util.einsum("L...,LQ->Q...", block, rot[q][b0:b1].conj())

                        # Build the compressed (L|px) array
                        if do_Lpx:
                            coeffs = np.concatenate(
                                (self.mo_coeff[ki], self.mo_coeff_g[kj]), axis=1
                            )
                            orb_slice = (0, self.nmo, self.nmo, self.nmo + self.nmo_g[kj])
                            tmp = _ao2mo_e2(block_comp, coeffs, orb_slice)
                            Lpx_k += tmp.reshape(Lpx_k.shape)

                        # Build the compressed (L|ia) array
                        if do_Lia:
                            coeffs = np.concatenate(
                                (
                                    self.mo_coeff_w[ki][:, self.mo_occ_w[ki] > 0],
                                    self.mo_coeff_w[kj][:, self.mo_occ_w[kj] == 0],
                                ),
                                axis=1,
                            )
                            orb_slice = (
                                0,
                                self.nocc_w[ki],
                                self.nocc_w[ki],
                                self.nocc_w[ki] + self.nvir_w[kj],
                            )
                            tmp = _ao2mo_e2(block_comp, coeffs, orb_slice)
                            Lia_k += tmp.reshape(Lia_k.shape)

                # Store the blocks
                if do_Lpq:
                    Lpq[ki, kj] = Lpq_k
                if do_Lpx:
                    Lpx[ki, kj] = Lpx_k
                if do_Lia:
                    Lia[ki, kj] = Lia_k
                else:
                    continue

                # Inverse q for ki <-> kj
                invq = self.kpts.member(self.kpts.wrap_around(-self.kpts[q]))

                # Build the integrals blockwise
                b1 = 0
                for block in self.with_df.sr_loop((kj, ki), compact=False):  # TODO lock I/O
                    if block[2] == -1:
                        raise NotImplementedError("Low dimensional integrals")
                    block = block[0] + block[1] * 1.0j
                    b0, b1 = b1, b1 + block.shape[0]
                    progress = ki * len(self.kpts) ** 2 + kj * len(self.kpts) + b0
                    progress /= len(self.kpts) ** 2 + self.naux_full[invq]

                    with logging.with_status(f"block [{ki}, {kj}, {b0}:{b1}] ({progress:.1%})"):
                        # Compress the block
                        block_comp = util.einsum("L...,LQ->Q...", block, rot[invq][b0:b1].conj())

                        # Build the compressed (L|ai) array
                        coeffs = np.concatenate(
                            (
                                self.mo_coeff_w[kj][:, self.mo_occ_w[kj] == 0],
                                self.mo_coeff_w[ki][:, self.mo_occ_w[ki] > 0],
                            ),
                            axis=1,
                        )
                        orb_slice = (
                            0,
                            self.nvir_w[kj],
                            self.nvir_w[kj],
                            self.nvir_w[kj] + self.nocc_w[ki],
                        )
                        tmp = _ao2mo_e2(block_comp, coeffs, orb_slice)
                        tmp = tmp.reshape(self.naux[invq], self.nvir_w[kj], self.nocc_w[ki])
                        tmp = tmp.swapaxes(1, 2)
                        Lai_k += tmp.reshape(Lai_k.shape)

                Lai[ki, kj] = Lai_k

        # Store the arrays
        if do_Lpq:
            self._blocks["Lpq"] = Lpq
        if do_Lpx:
            self._blocks["Lpx"] = Lpx
        if do_Lia:
            self._blocks["Lia"] = Lia
            self._blocks["Lai"] = Lai

    def get_cderi_from_thc(self):
        """
        Build CDERIs using THC integrals imported from a h5py file.
        It must contain a 'collocation_matrix' and a 'coulomb_matrix'.
        """

        if self.input_path is None:
            raise ValueError(
                "A file path containing the THC integrals is needed for the THC implementation"
            )
        if "thc" not in self.input_path.lower():
            raise ValueError("File path must contain 'thc' or 'THC' for THC implementation")

        thc_eri = h5py.File(self.input_path, "r")
        kpts_imp = np.array(thc_eri["kpts"])

        if self.kpts != kpts_imp:
            raise ValueError("Different kpts imported to those from PySCF")

        Lpx = {}
        Lia = {}
        Lai = {}
        self._naux = [np.array(thc_eri["coulomb_matrix"])[0, ..., 0].shape[0]] * len(self.kpts)
        for q in self.kpts.loop(1):
            for ki in self.kpts.loop(1):
                kj = self.kpts.member(self.kpts.wrap_around(self.kpts[q] + self.kpts[ki]))

                Lpx_k = np.zeros((self.naux[q], self.nmo, self.nmo_g[kj]), dtype=complex)
                Lia_k = np.zeros((self.naux[q], self.nocc_w[ki] * self.nvir_w[kj]), dtype=complex)
                Lai_k = np.zeros((self.naux[q], self.nocc_w[ki] * self.nvir_w[kj]), dtype=complex)

                cou = np.asarray(thc_eri["coulomb_matrix"])[q, ..., 0]
                coll_ki = np.asarray(thc_eri["collocation_matrix"])[0, ki, ..., 0]
                coll_kj = np.asarray(thc_eri["collocation_matrix"])[0, kj, ..., 0]
                cholesky_cou = cholesky(cou, lower=True)

                block = util.einsum("Pp,Pq,PQ->Qpq", coll_ki.conj(), coll_kj, cholesky_cou)

                coeffs = (self.mo_coeff[ki], self.mo_coeff_g[kj])
                Lpx_k += util.einsum("Lpq,pi,qj->Lij", block, coeffs[0].conj(), coeffs[1])
                coeffs = (
                    self.mo_coeff_w[ki][:, self.mo_occ_w[ki] > 0],
                    self.mo_coeff_w[kj][:, self.mo_occ_w[kj] == 0],
                )
                tmp = util.einsum("Lpq,pi,qj->Lij", block, coeffs[0].conj(), coeffs[1])
                tmp = tmp.reshape(self.naux[q], -1)
                Lia_k += tmp

                Lpx[ki, kj] = Lpx_k
                Lia[ki, kj] = Lia_k

                q = self.kpts.member(self.kpts.wrap_around(-self.kpts[q]))

                block_switch = util.einsum("Pp,Pq,PQ->Qpq", coll_kj.conj(), coll_ki, cholesky_cou)

                coeffs = (
                    self.mo_coeff_w[kj][:, self.mo_occ_w[kj] == 0],
                    self.mo_coeff_w[ki][:, self.mo_occ_w[ki] > 0],
                )
                tmp = util.einsum("Lpq,pi,qj->Lij", block_switch, coeffs[0].conj(), coeffs[1])
                tmp = tmp.swapaxes(1, 2)
                tmp = tmp.reshape(self.naux[q], -1)
                Lai_k += tmp

                Lai[ki, kj] = Lai_k

        self._blocks["Lpx"] = Lpx
        self._blocks["Lia"] = Lia
        self._blocks["Lai"] = Lai

    def update_coeffs(self, mo_coeff_g=None, mo_coeff_w=None, mo_occ_w=None):
        """
        Update the MO coefficients in-place for the Green's function
        and the screened Coulomb interaction.

        Parameters
        ----------
        mo_coeff_g : numpy.ndarray, optional
            Coefficients corresponding to the Green's function at each
            k-point. Default value is `None`.
        mo_coeff_w : numpy.ndarray, optional
            Coefficients corresponding to the screened Coulomb
            interaction at each k-point. Default value is `None`.
        mo_occ_w : numpy.ndarray, optional
            Occupations corresponding to the screened Coulomb
            interaction at each k-point. Default value is `None`.

        Notes
        -----
        If `mo_coeff_g` is `None`, the Green's function is assumed to
        remain in the basis in which it was originally defined, and
        vice-versa for `mo_coeff_w` and `mo_occ_w`. At least one of
        `mo_coeff_g` and `mo_coeff_w` must be provided.
        """
        return super().update_coeffs(
            mo_coeff_g=mo_coeff_g,
            mo_coeff_w=mo_coeff_w,
            mo_occ_w=mo_occ_w,
        )

    @logging.with_timer("J matrix")
    @logging.with_status("Building J matrix")
    def get_j(self, dm, basis="mo", other=None):
        """Build the J matrix.

        Parameters
        ----------
        dm : numpy.ndarray
            Density matrix at each k-point.
        basis : str, optional
            Basis in which to build the J matrix. One of
            `("ao", "mo")`. Default value is `"mo"`.
        other : Integrals, optional
            Integrals object for the ket side. Allows inheritence for
            mixed-spin evaluations. If `None`, use `self`. Default
            value is `None`.

        Returns
        -------
        vj : numpy.ndarray
            J matrix.

        Notes
        -----
        The contraction is
        `J[p, q] = self[p, q] * other[r, s] * dm[r, s]`, and the
        bases must reflect shared indices.
        """

        # Check the input
        assert basis in ("ao", "mo")

        # Get the other integrals
        if other is None:
            other = self

        if self.store_full and basis == "mo":
            # Initialise the J matrix
            vj = np.zeros_like(dm, dtype=complex)

            # Constuct J using the full MO basis integrals
            buf = 0.0
            for kk in self.kpts.loop(1, mpi=True):
                buf += util.einsum("Lpq,pq->L", other.Lpq[kk, kk], dm[kk].conj())

            buf = mpi_helper.allreduce(buf)

            for ki in self.kpts.loop(1, mpi=True):
                vj[ki] += util.einsum("Lpq,L->pq", self.Lpq[ki, ki], buf)

            vj = mpi_helper.allreduce(vj)

        else:
            # Transform the density into the AO basis
            if basis == "mo":
                dm = util.einsum("kij,kpi,kqj->kpq", dm, other.mo_coeff, np.conj(other.mo_coeff))

<<<<<<< HEAD
            # Initialise the J matrix
            vj = np.zeros_like(dm, dtype=complex)
            buf = np.zeros((self.naux_full,), dtype=complex)
=======
            buf = np.zeros((self.naux_full[0],), dtype=complex)
>>>>>>> 71d414d6

            for kk in self.kpts.loop(1, mpi=True):
                b1 = 0
                for block in self.with_df.sr_loop((kk, kk), compact=False):  # TODO lock I/O
                    if block[2] == -1:
                        raise NotImplementedError("Low dimensional integrals")
                    block = block[0] + block[1] * 1.0j
                    block = block.reshape(block.shape[0], self.nao, self.nao)
                    b0, b1 = b1, b1 + block.shape[0]
                    buf[b0:b1] += util.einsum("Lpq,pq->L", block, dm[kk].conj())

            buf = mpi_helper.allreduce(buf)

            for ki in self.kpts.loop(1, mpi=True):
                b1 = 0
                for block in self.with_df.sr_loop((ki, ki), compact=False):
                    if block[2] == -1:
                        raise NotImplementedError("Low dimensional integrals")
                    block = block[0] + block[1] * 1.0j
                    block = block.reshape(block.shape[0], self.nao, self.nao)
                    b0, b1 = b1, b1 + block.shape[0]
                    vj[ki] += util.einsum("Lpq,L->pq", block, buf[b0:b1])

            vj = mpi_helper.allreduce(vj)

            # Transform the J matrix back to the MO basis
            if basis == "mo":
                vj = util.einsum("kpq,kpi,kqj->kij", vj, np.conj(self.mo_coeff), self.mo_coeff)

        vj /= len(self.kpts)

        return vj

    @logging.with_timer("K matrix")
    @logging.with_status("Building K matrix")
    def get_k(self, dm, basis="mo", ewald=False):
        """Build the K matrix.

        Parameters
        ----------
        dm : numpy.ndarray
            Density matrix at each k-point.
        basis : str, optional
            Basis in which to build the K matrix. One of
            `("ao", "mo")`. Default value is `"mo"`.

        Returns
        -------
        vk : numpy.ndarray
            K matrix at each k-point.

        Notes
        -----
        The contraction is
        `K[p, q] = self[r, q] * self[p, r] * dm[q, s]`, and the
        bases must reflect shared indices.
        """

        # Check the input
        assert basis in ("ao", "mo")

        if self.store_full and basis == "mo":
            # Initialise the K matrix
            vk = np.zeros_like(dm, dtype=complex)

            # Constuct K using the full MO basis integrals
            for p0, p1 in lib.prange(0, np.max(self.naux_full), 240):
                buf = np.zeros((len(self.kpts), len(self.kpts)), dtype=object)
                for ki in self.kpts.loop(1, mpi=True):
                    for kk in self.kpts.loop(1):
                        q = self.kpts.member(self.kpts.wrap_around(self.kpts[kk] - self.kpts[ki]))
                        if p1 > self.naux_full[q]:
                            p1 = self.naux_full[q]
                        buf[kk, ki] = util.einsum("Lpq,qr->Lrp", self.Lpq[ki, kk][p0:p1], dm[kk])

                buf = mpi_helper.allreduce(buf)

                for ki in self.kpts.loop(1):
                    for kk in self.kpts.loop(1, mpi=True):
                        vk[ki] += util.einsum("Lrp,Lrs->ps", buf[kk, ki], self.Lpq[kk, ki][p0:p1])

            vk = mpi_helper.allreduce(vk)

        else:
            # Transform the density into the AO basis
            if basis == "mo":
                dm = util.einsum("kij,kpi,kqj->kpq", dm, self.mo_coeff, np.conj(self.mo_coeff))

<<<<<<< HEAD
            # Initialise the J matrix
            vk = np.zeros_like(dm, dtype=complex)

            for kk in self.kpts.loop(1):
                buf = np.zeros((len(self.kpts), self.naux_full, self.nao, self.nao), dtype=complex)
=======
            for q in self.kpts.loop(1):
                buf = np.zeros(
                    (len(self.kpts), self.naux_full[q], self.nmo, self.nmo), dtype=complex
                )
>>>>>>> 71d414d6
                for ki in self.kpts.loop(1, mpi=True):
                    b1 = 0
                    kk = self.kpts.member(self.kpts.wrap_around(self.kpts[q] + self.kpts[ki]))
                    for block in self.with_df.sr_loop((ki, kk), compact=False):
                        if block[2] == -1:
                            raise NotImplementedError("Low dimensional integrals")
                        block = block[0] + block[1] * 1.0j
                        block = block.reshape(block.shape[0], self.nao, self.nao)
                        b0, b1 = b1, b1 + block.shape[0]
                        buf[ki, b0:b1] = util.einsum("Lpq,qr->Lrp", block, dm[kk])

                buf = mpi_helper.allreduce(buf)

                for ki in self.kpts.loop(1, mpi=True):
                    b1 = 0
                    kk = self.kpts.member(self.kpts.wrap_around(self.kpts[q] + self.kpts[ki]))
                    for block in self.with_df.sr_loop((kk, ki), compact=False):
                        if block[2] == -1:
                            raise NotImplementedError("Low dimensional integrals")
                        block = block[0] + block[1] * 1.0j
                        block = block.reshape(block.shape[0], self.nao, self.nao)
                        b0, b1 = b1, b1 + block.shape[0]
                        vk[ki] += util.einsum("Lrp,Lrs->ps", buf[ki, b0:b1], block)

            vk = mpi_helper.allreduce(vk)

            # Transform the K matrix back to the MO basis
            if basis == "mo":
                vk = util.einsum("kpq,kpi,kqj->kij", vk, np.conj(self.mo_coeff), self.mo_coeff)

        vk /= len(self.kpts)

        if ewald:
            vk += self.get_ewald(dm, basis=basis)

        return vk

    @logging.with_timer("Ewald matrix")
    @logging.with_status("Building Ewald matrix")
    def get_ewald(self, dm, basis="mo"):
        """Build the Ewald exchange divergence matrix.

        Parameters
        ----------
        dm : numpy.ndarray
            Density matrix at each k-point.
        basis : str, optional
            Basis in which to build the K matrix. One of
            `("ao", "mo")`. Default value is `"mo"`.

        Returns
        -------
        ew : numpy.ndarray
            Ewald exchange divergence matrix at each k-point.
        """

        # Check the input
        assert basis in ("ao", "mo")

        # Get the overlap matrix
        if basis == "mo":
            ovlp = defaultdict(lambda: np.eye(self.nmo))
        else:
            ovlp = self.with_df.cell.pbc_intor("int1e_ovlp", hermi=1, kpts=self.kpts._kpts)

        # Initialise the Ewald matrix
        ew = util.einsum("kpq,kpi,kqj->kij", dm, ovlp.conj(), ovlp)

        return ew

    def get_jk(self, dm, **kwargs):
        """Build the J and K matrices.

        Returns
        -------
        vj : numpy.ndarray
            J matrix at each k-point.
        vk : numpy.ndarray
            K matrix at each k-point.

        Notes
        -----
        See `get_j` and `get_k` for more information.
        """
        return super().get_jk(dm, **kwargs)

    def get_veff(self, dm, j=None, k=None, **kwargs):
        """Build the effective potential.

        Returns
        -------
        veff : numpy.ndarray
            Effective potential at each k-point.
        j : numpy.ndarray, optional
            J matrix at each k-point. If `None`, compute it. Default
            value is `None`.
        k : numpy.ndarray, optional
            K matrix at each k-point. If `None`, compute it. Default
            value is `None`.

        Notes
        -----
        See `get_jk` for more information.
        """
        return super().get_veff(dm, j=j, k=k, **kwargs)

    def get_fock(self, dm, h1e, **kwargs):
        """Build the Fock matrix.

        Parameters
        ----------
        dm : numpy.ndarray
            Density matrix at each k-point.
        h1e : numpy.ndarray
            Core Hamiltonian matrix at each k-point.
        **kwargs : dict, optional
            Additional keyword arguments for `get_jk`.

        Returns
        -------
        fock : numpy.ndarray
            Fock matrix at each k-point.

        Notes
        -----
        See `get_jk` for more information. The basis of `h1e` must be
        the same as `dm`.
        """
        return super().get_fock(dm, h1e, **kwargs)

    @property
    def madelung(self):
        """
        Return the Madelung constant for the lattice.
        """
        if self._madelung is None:
            self._madeling = tools.pbc.madelung(self.with_df.cell, self.kpts._kpts)
        return self._madelung

    @property
    def Lai(self):
        """Get the full uncompressed ``(aux, MO, MO)`` integrals."""
        return self._blocks["Lai"]

    @property
    def nmo(self):
        """Get the number of MOs."""
        assert len({c.shape[-1] for c in self.mo_coeff}) == 1
        return self.mo_coeff[0].shape[-1]

    @property
    def nocc(self):
        """Get the number of occupied MOs."""
        return [np.sum(o > 0) for o in self.mo_occ]

    @property
    def nvir(self):
        """Get the number of virtual MOs."""
        return [np.sum(o == 0) for o in self.mo_occ]

    @property
    def nmo_g(self):
        """Get the number of MOs for the Green's function."""
        return [c.shape[-1] for c in self.mo_coeff_g]

    @property
    def nmo_w(self):
        """
        Get the number of MOs for the screened Coulomb interaction.
        """
        return [c.shape[-1] for c in self.mo_coeff_w]

    @property
    def nocc_w(self):
        """
        Get the number of occupied MOs for the screened Coulomb
        interaction.
        """
        return [np.sum(o > 0) for o in self.mo_occ_w]

    @property
    def nvir_w(self):
        """
        Get the number of virtual MOs for the screened Coulomb
        interaction.
        """
        return [np.sum(o == 0) for o in self.mo_occ_w]

    @property
    def naux(self):
        """
        Get the number of auxiliary basis functions, after the
        compression.
        """
        if self._rot is None:
            if self._naux is not None:
                return self._naux
            else:
                return self.naux_full

        return [
            c.shape[-1] if c is not None else self.naux_full[i] for i, c in enumerate(self._rot)
        ]

    @property
    def naux_full(self):
        """
        Get the number of auxiliary basis functions, before the
        compression.
        """
        if self._naux_full is None:
            self._naux_full = np.zeros(len(self.kpts), dtype=int)
            for ki in self.kpts.loop(1):
                for block in self.with_df.sr_loop((0, ki), compact=False):
                    if block[2] == -1:
                        raise NotImplementedError("Low dimensional integrals")
                    self._naux_full[ki] += block[0].shape[0]

        return self._naux_full<|MERGE_RESOLUTION|>--- conflicted
+++ resolved
@@ -504,13 +504,9 @@
             if basis == "mo":
                 dm = util.einsum("kij,kpi,kqj->kpq", dm, other.mo_coeff, np.conj(other.mo_coeff))
 
-<<<<<<< HEAD
             # Initialise the J matrix
             vj = np.zeros_like(dm, dtype=complex)
-            buf = np.zeros((self.naux_full,), dtype=complex)
-=======
             buf = np.zeros((self.naux_full[0],), dtype=complex)
->>>>>>> 71d414d6
 
             for kk in self.kpts.loop(1, mpi=True):
                 b1 = 0
@@ -599,18 +595,13 @@
             if basis == "mo":
                 dm = util.einsum("kij,kpi,kqj->kpq", dm, self.mo_coeff, np.conj(self.mo_coeff))
 
-<<<<<<< HEAD
             # Initialise the J matrix
             vk = np.zeros_like(dm, dtype=complex)
 
-            for kk in self.kpts.loop(1):
-                buf = np.zeros((len(self.kpts), self.naux_full, self.nao, self.nao), dtype=complex)
-=======
             for q in self.kpts.loop(1):
                 buf = np.zeros(
-                    (len(self.kpts), self.naux_full[q], self.nmo, self.nmo), dtype=complex
+                    (len(self.kpts), self.naux_full[q], self.nao, self.nao), dtype=complex
                 )
->>>>>>> 71d414d6
                 for ki in self.kpts.loop(1, mpi=True):
                     b1 = 0
                     kk = self.kpts.member(self.kpts.wrap_around(self.kpts[q] + self.kpts[ki]))
