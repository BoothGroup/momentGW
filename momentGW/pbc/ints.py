--- conflicted
+++ resolved
@@ -299,10 +299,7 @@
                     if block[2] == -1:
                         raise NotImplementedError("Low dimensional integrals")
                     block = block[0] + block[1] * 1.0j
-<<<<<<< HEAD
                     block = block.reshape(block.shape[0], self.nmo, self.nmo)
-=======
->>>>>>> e2ea3ed7
                     b0, b1 = b1, b1 + block.shape[0]
                     logger.debug(self, f"  Block [{ki}, {kj}, {b0}:{b1}]")
 
