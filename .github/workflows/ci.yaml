name: CI

on:
  push:
    branches: [master]
  pull_request:
  schedule:
    - cron: '0 2 * * *'

jobs:
  build:
    name: python "3.11" on ubuntu-latest
    runs-on: ubuntu-latest

    strategy:
      fail-fast: false
    
    steps:
      - uses: actions/checkout@v2
      - name: Set up python
        uses: actions/setup-python@v2
        with:
          python-version: "3.11"
      - name: Upgrade pip
        run: |
          python -m pip install --upgrade pip
      - name: Install momentGW
        run: |
          python -m pip install wheel
          python -m pip install .[dev]
      - name: Linting
        run: |
          python -m black . --diff --check --verbose
          python -m isort . --diff --check-only --verbose
          python -m flake8 momentGW/ --verbose
      - name: Run unit tests
        run: |
          python -m pip install pytest pytest-cov
<<<<<<< HEAD
          pytest --cov momentGW/

  mpi:
    name: python "3.11" on ubuntu-latest with MPI
    runs-on: ubuntu-latest

    strategy:
      fail-fast: false

    steps:
      - uses: actions/checkout@v2
      - name: Set up python
        uses: actions/setup-python@v2
        with:
          python-version: "3.11"
      - name: Install MPI
        run: |
          sudo apt-get update
          sudo apt-get install -y openmpi-bin libopenmpi-dev
      - name: Install HDF5
        run: |
          sudo apt-get install -y libhdf5-mpi-dev
      - name: Upgrade pip
        run: |
          python -m pip install --upgrade pip
      - name: Install momentGW
        run: |
          python -m pip install wheel
          export CC=mpicc
          export HDF5_MPI="ON"
          python -m pip install h5py --no-binary=h5py
          python -m pip install .[dev,mpi]
      - name: Run unit tests
        run: |
          python -m pip install pytest
          mpirun -n 2 pytest
=======
          pytest --cov momentGW/
>>>>>>> b2eda5ef
<|MERGE_RESOLUTION|>--- conflicted
+++ resolved
@@ -36,43 +36,4 @@
       - name: Run unit tests
         run: |
           python -m pip install pytest pytest-cov
-<<<<<<< HEAD
-          pytest --cov momentGW/
-
-  mpi:
-    name: python "3.11" on ubuntu-latest with MPI
-    runs-on: ubuntu-latest
-
-    strategy:
-      fail-fast: false
-
-    steps:
-      - uses: actions/checkout@v2
-      - name: Set up python
-        uses: actions/setup-python@v2
-        with:
-          python-version: "3.11"
-      - name: Install MPI
-        run: |
-          sudo apt-get update
-          sudo apt-get install -y openmpi-bin libopenmpi-dev
-      - name: Install HDF5
-        run: |
-          sudo apt-get install -y libhdf5-mpi-dev
-      - name: Upgrade pip
-        run: |
-          python -m pip install --upgrade pip
-      - name: Install momentGW
-        run: |
-          python -m pip install wheel
-          export CC=mpicc
-          export HDF5_MPI="ON"
-          python -m pip install h5py --no-binary=h5py
-          python -m pip install .[dev,mpi]
-      - name: Run unit tests
-        run: |
-          python -m pip install pytest
-          mpirun -n 2 pytest
-=======
-          pytest --cov momentGW/
->>>>>>> b2eda5ef
+          pytest --cov momentGW/