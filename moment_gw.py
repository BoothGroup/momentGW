'''
Spin-restricted G0W0 via self-energy moment constraints

This implementation should be N^4, if the screened Coulomb moments
are computed via numerical integration, or N^6 otherwise. It should
converge to exact full-frequency integration as the number of self-energy
moments computed increases.

Note that the 'quasi-particle' equation is solved exactly via full
Dyson inversion in N^3 time, without diagonal self-energy approximation,
and will return all possible Greens function poles (which may be more
than the original mean-field), along with their quasi-particle weights.
This avoids the traditional diagonal self-energy approximation and assumption
that self-energy poles are far from MO energies.
'''

from functools import reduce
import scipy.special
import numpy
import numpy as np
import h5py

from pyscf import lib
from pyscf.lib import logger
from pyscf.ao2mo import _ao2mo
from pyscf import df, scf
from pyscf.mp.mp2 import get_nocc, get_nmo, get_frozen_mask
from pyscf.agf2.aux_space import GreensFunction, SelfEnergy, combine
from pyscf.agf2 import chempot
from pyscf import __config__
import rpamoms

einsum = lib.einsum

# TODO:
# Make nmom notation consistent with AGF2
# orbs argument


def kernel(agw, nmom, mo_energy, mo_coeff, Lpq=None, orbs=None,
           vhf_df=False, verbose=logger.NOTE):
    """Moment-constrained GW.

    Parameters
    ----------
    agw : AGW
        AGW object.
    nmom : int
        Maximum moment number to calculate.
    mo_energy : numpy.ndarray
        Molecular orbital energies.
    mo_coeff : numpy.ndarray
        Molecular orbital coefficients.
    Lpq : np.ndarray, optional
        Density-fitted ERI tensor. If None, generate from `agw.ao2mo`.
        Default value is None.
    orbs : list of int, optional
        List of orbitals to include in GW calculation. If None,
        include all orbitals. Default value is None.
    vhf_df : bool, optional
        If True, calculate the static self-energy directly from `Lpq`.
        Default value is False.

    Returns
    -------
    conv : bool
        Convergence flag. Always True for AGW, returned for
        compatibility with other GW methods.
    gf : pyscf.agf2.GreensFunction
        Green's function object
    se : pyscf.agf2.SelfEnergy
        Self-energy object
    """

    mf = agw._scf
    if agw.frozen is None:
        frozen = 0
    else:
        frozen = agw.frozen
    assert frozen == 0

    if Lpq is None:
        Lpq = agw.ao2mo(mo_coeff)

    if orbs is None:
        orbs = range(agw.nmo)
    else:
        raise NotImplementedError

    nocc = agw.nocc
    nmo = agw.nmo
    nvir = nmo - nocc
    naux = agw.with_df.get_naoaux()

<<<<<<< HEAD
    se_static = agw.build_se_static(Lpq=Lpq, mo_coeff=mo_coeff, vhf_df=vhf_df)
    hole_se_moms, particle_se_moms = \
            agw.build_se_moments(nmom, Lpq=Lpq, mo_energy=mo_energy, mo_coeff=mo_coeff)
=======
    # v_hf from DFT/HF density
    if vhf_df: # and frozen == 0:
        # density fitting for vk
        vk = -einsum('Lni,Lim->nm',Lpq[:,:,:nocc],Lpq[:,:nocc,:])
    else:
        # exact vk without density fitting
        dm = mf.make_rdm1()
        rhf = scf.RHF(agw.mol)
        vk = rhf.get_veff(agw.mol,dm) - rhf.get_j(agw.mol,dm)
        vk = reduce(numpy.dot, (mo_coeff.T, vk, mo_coeff))

    # Get the moments of the screened Coulomb interaction, tild_eta.
    logger.debug(agw, "Computing the moments of the tild_eta (~ screened coulomb moments)")
    tild_etas = rpamoms.get_tilde_dd_moms(mf, nmom, use_ri=not agw.exact_dRPA)
    assert(tild_etas.shape==(nmom+1,naux,naux))

    logger.debug(agw, "Contracting dd moments with second coulomb interaction")
    # TODO: If only orbital subset specified, constrain the range of q here
    X_ = einsum('Pqx,nQP->nqxQ',Lpq,tild_etas) # naux^2 nmo^2 nmom contraction
    tild_sigma = einsum('Qpx,nqxQ->npqx',Lpq,X_) # naux nmo^3 nmom contraction

    logger.debug(agw, "Forming particle and hole self-energy moments up to (and including) order {}".format(nmom))

    particle_se_moms = []
    hole_se_moms = []
    for n in range(nmom+1):
        mom_p = np.zeros((nmo,nmo))
        mom_h = np.zeros((nmo,nmo))
        for t in range(nmom+1):
            mom_h += scipy.special.binom(n,t) * (-1)**t * einsum('k,pqk->pq',np.power(mo_energy[:nocc],n-t), tild_sigma[t,:,:,:nocc])
            mom_p += scipy.special.binom(n,t) * einsum('c,pqc->pq',np.power(mo_energy[nocc:],n-t), tild_sigma[t,:,:,nocc:])
        particle_se_moms.append(mom_p)
        hole_se_moms.append(mom_h)

    se_static = (vk - v_mf) + np.diag(mo_energy)
>>>>>>> 8bae712a

    if agw.diag_sigma:
        # TODO move this to docstring:
        # Approximate all moments by just their diagonal.
        # This should mean that the full frequency-dependent self-energy
        # is also diagonal.
        # Assuming that the quasiparticle solutions converge to the right
        # poles (i.e. se poles / aux energies are far from orbital energies)
        # then this should allow direct comparison to other GW
        # implementations that iteratively solve the diagonal qp equation.
        pass
    
<<<<<<< HEAD
    gf, se = agw.solve_dyson(hole_se_moms, particle_se_moms, se_static, mo_energy=mo_energy)
=======
    # TODO: This should be moved to a test, rather than in the code.
    if True:
        # As an independent sanity check for specific defs, 
        # we can compute them from pyscf (N^6)
        from pyscf import tdscf
        _tdscf = tdscf.dRPA(mf)
        _tdscf.nstates = nocc*nvir
        _tdscf.verbose = 0
        _tdscf.kernel()
        td_e = _tdscf.e
        td_xy = _tdscf.xy
        nexc = len(td_e)
        # factor of 2 for normalization, see tdscf/rhf.py
        td_xy = 2*np.asarray(td_xy) # (nexc, 2, nocc, nvir)
        # td_z is X+Y
        td_z = np.sum(td_xy, axis=1).reshape(nexc,nocc,nvir)
        td_en = np.zeros((nexc, nmom+1))
        for i in range(nmom+1):
            td_en[:,i] = np.power(td_e, i) # Raise RPA excitation energies to power
        # Compute moments of dd response
        etas = einsum('via,vn,vjb->iajbn',td_z, td_en, td_z)
        # Contract with Coulomb interaction to form the tilde eta values
        tild_etas_check = einsum('Qia,iajbn,Pjb->nQP', Lpq[:,:nocc,nocc:], etas, Lpq[:,:nocc,nocc:])
        assert(np.allclose(tild_etas, tild_etas_check))
        logger.debug(agw, "All screened coulomb moments equivalent to pyscf implementation")

        # Now, compute the hole moments directly from pyscf quantities
        Mvxj = einsum('Qia,via,Qpj->vpj',Lpq[:,:nocc,nocc:],td_z,Lpq[:,:,:nocc])
        evi = lib.direct_sum('j-v->jv', mo_energy[:nocc], td_e)
        for n in range(nmom+1):
            moms_hole_pyscf = einsum('vpj,jv,vqj->pq',Mvxj,np.power(evi,n),Mvxj)
            if agw.diag_sigma:
                moms_hole_pyscf = np.diag(np.diag(moms_hole_pyscf))
            print("Checking n = {}".format(n))
            np.set_printoptions(threshold=1000,linewidth=2000)
            if not np.allclose(moms_hole_pyscf,hole_se_moms[n]):
                print('pyscf moment')
                print(moms_hole_pyscf)
                print('our moment')
                print(hole_se_moms[n])
            print("Are moments the same...? ",np.allclose(moms_hole_pyscf,hole_se_moms[n]))

        # Now, compute the particle moments directly from pyscf quantities
        print('*** Checking particle moments ***')
        Mvxb = einsum('Qia,via,Qqb->vqb',Lpq[:,:nocc,nocc:],td_z,Lpq[:,:,nocc:])
        evb = lib.direct_sum('b+v->bv', mo_energy[nocc:], td_e)
        for n in range(nmom+1):
            moms_part_pyscf = einsum('vpb,bv,vqb->pq',Mvxb,np.power(evb,n),Mvxb)
            if agw.diag_sigma:
                moms_part_pyscf = np.diag(np.diag(moms_part_pyscf))
            print("Checking n = {}".format(n))
            np.set_printoptions(threshold=1000,linewidth=2000)
            if not np.allclose(moms_part_pyscf,particle_se_moms[n]):
                print('pyscf moment')
                print(moms_part_pyscf)
                print('our moment')
                print(particle_se_moms[n])
            print("Are moments the same...? ",np.allclose(moms_part_pyscf,particle_se_moms[n]))

    # We now have a list of hole and particle moments in hole_se_momes and particle_se_moms
    # We also have a 'static' part of the self energy, in se_static
    se_occ = block_lanczos_se(se_static, hole_se_moms)
    se_vir = block_lanczos_se(se_static, particle_se_moms)
    se = combine(se_occ, se_vir)
    gf = se.get_greens_function(se_static)

    # Optimize chemical potential (just aufbau - no relative different in chemical potential of GF and SE)
    cpt, error = binsearch_chempot((gf.energy, gf.coupling), gf.nphys, agw.mol.nelectron)
    logger.info(agw, "Error in number of electrons: %.5g", error)
    se.chempot = cpt
    gf.chempot = cpt

>>>>>>> 8bae712a
    conv = True

    se_occ = se.get_occupied()
    for n, ref in enumerate(hole_se_moms):
        mom = se_occ.moment(n)
        logger.info(agw, "Error in hole moment %d: %.5g", n, np.max(np.abs(ref-mom)))

    se_vir = se.get_virtual()
    for n, ref in enumerate(particle_se_moms):
        mom = se_vir.moment(n)
        logger.info(agw, "Error in particle moment %d: %.5g", n, np.max(np.abs(ref-mom)))

    gf_occ = gf.get_occupied()
    for n in range(min(5, gf_occ.naux)):
        en = gf_occ.energy[-(n+1)]
        vn = gf_occ.coupling[:, -(n+1)]
        qpwt = np.linalg.norm(vn)**2
        logger.note(agw, "IP energy level %d E = %.16g  QP weight = %0.6g", n, en, qpwt)

    gf_vir = gf.get_virtual()
    for n in range(min(5, gf_vir.naux)):
        en = gf_vir.energy[n]
        vn = gf_vir.coupling[:, n]
        qpwt = np.linalg.norm(vn)**2
        logger.note(agw, "EA energy level %d E = %.16g  QP weight = %0.6g", n, en, qpwt)

<<<<<<< HEAD
=======
    # return object with the gf and se in an 'pole' / 'auxiliary' representation respectively

>>>>>>> 8bae712a
    return conv, gf, se


def build_se_static(agw, Lpq=None, vhf_df=False, mo_coeff=None):
    """Build the static part of the self-energy.

    Parameters
    ----------
    agw : AGW
        AGW object.
    Lpq : np.ndarray, optional
        Density-fitted ERI tensor. If None, generate from `agw.ao2mo`.
        Default value is None.
    vhf_df : bool, optional
        If True, calculate the static self-energy directly from `Lpq`.
        Default value is False.
    mo_coeff : numpy.ndarray, optional
        Molecular orbital coefficients. If None, use array from
        `agw._scf`. Default value is None.

    Returns
    -------
    se_static : np.ndarray
        Static part of the self-energy. If `agw.diag_sigma`,
        non-diagonal elements are set to zero.
    """

    if mo_coeff is None:
        mo_coeff = agw._scf.mo_coeff
    if Lpq is None and vhf_df:
        Lpq = agw.ao2mo(mo_coeff)

    v_mf = agw._scf.get_veff() - agw._scf.get_j()
    v_mf = einsum("pq,pi,qj->ij", v_mf, mo_coeff, mo_coeff)

    # v_hf from DFT/HF density
    if vhf_df:
        sc = np.dot(agw._scf.get_ovlp(), mo_coeff)
        dm = einsum("pq,pi,qj->ij", agw._scf.make_rdm1(mo_coeff=mo_coeff), sc, sc)
        tmp = einsum("Qik,kl->Qil", Lpq, dm)
        vk = -einsum("Qil,Qlj->ij", tmp, Lpq) * 0.5
    else:
        dm = agw._scf.make_rdm1(mo_coeff=mo_coeff)
        vk = scf.hf.SCF.get_veff(agw._scf, agw.mol, dm) - scf.hf.SCF.get_j(agw._scf, agw.mol, dm)
        vk = einsum("pq,pi,qj->ij", vk, mo_coeff, mo_coeff)

    se_static = vk - v_mf

    if agw.diag_sigma:
        se_static = np.diag(np.diag(se_static))

    return se_static


def build_se_moments(agw, nmom, Lpq=None, mo_energy=None, mo_coeff=None):
    """Build the density-density response moments.

    Parameters
    ----------
    agw : AGW
        AGW object.
    nmom : int
        Maximum moment number to calculate.
    Lpq : np.ndarray, optional
        Density-fitted ERI tensor. If None, generate from `agw.ao2mo`.
        Default value is None.
    mo_energy : numpy.ndarray, optional
        Molecular orbital energies. If None, use array from `agw._scf`.
        Default value is None.
    mo_coeff : numpy.ndarray, optional
        Molecular orbital coefficients. If None, use array from
        `agw._scf`. Default value is None.

    Returns
    -------
    hole_moms : np.ndarray
        Moments of the hole self-energy. If `agw.diag_sigma`,
        non-diagonal elements are set to zero.
    part_moms : np.ndarray
        Moments of the particle self-energy. If `agw.diag_sigma`,
        non-diagonal elements are set to zero.
    """

    if mo_energy is None:
        mo_energy = agw._scf.mo_energy
    if Lpq is None:
        Lpq = agw.ao2mo(mo_coeff)

    logger.debug(agw, "Building moments up to nmom = %d", nmom)
    logger.debug(agw, "Computing the moments of the tild_eta (~ screened coulomb moments)")
    tild_etas = rpamoms.get_tilde_dd_moms(agw._scf, nmom, use_ri=not agw.exact_dRPA)

    logger.debug(agw, "Contracting dd moments with second coulomb interaction")
    # TODO: If only orbital subset specified, constrain the range of q here
    x = einsum('Pqx,nQP->nqxQ', Lpq, tild_etas) # naux^2 nmo^2 nmom contraction
    # TODO: Check it isn't contracting over x index here, as this is contracted later?!
    tild_sigma = einsum('Qpx,nqxQ->npqx', Lpq, x) # naux nmo^3 nmom contraction

    logger.debug(agw, "Forming particle and hole self-energy")
    part_moms = []
    hole_moms = []
    nmo = agw.nmo
    nocc = agw.nocc
    for n in range(nmom+1):
        tp = np.zeros((nmo, nmo))
        th = np.zeros((nmo, nmo))
        for t in range(nmom+1):
            fac = scipy.special.binom(n, t)
            eh = np.power(mo_energy[:nocc], n-t)
            ep = np.power(mo_energy[nocc:], n-t)
            th += fac * einsum('k,pqk->pq', eh, tild_sigma[t, :, :, :nocc]) * (-1)**t
            tp += fac * einsum('c,pqc->pq', ep, tild_sigma[t, :, :, nocc:])
        hole_moms.append(th)
        part_moms.append(tp)

    if agw.diag_sigma:
        hole_moms = [np.diag(np.diag(t)) for t in hole_moms]
        part_moms = [np.diag(np.diag(t)) for t in part_moms]

    return hole_moms, part_moms


def solve_dyson(agw, hole_moms, part_moms, se_static, mo_energy=None):
    """Solve the Dyson equation due to a self-energy resulting from
    a list of hole and particle moments, along with a static
    contribution to the self-energy.

    Parameters
    ----------
    agw : AGW
        AGW object.
    hole_moms : np.ndarray
        Moments of the hole self-energy.
    part_moms : np.ndarray
        Moments of the particle self-energy.
    mo_energy : numpy.ndarray, optional
        Molecular orbital energies. If None, use array from `agw._scf`.
        Default value is None.

    Returns
    -------
    gf : agf2.GreensFunction
        Green's function object
    se : agf2.SelfEnergy
        Self-energy object
    """

    if mo_energy is None:
        mo_energy = agw._scf.mo_energy

    fock = np.diag(mo_energy) + se_static

    se_occ = block_lanczos_se(fock, hole_moms)
    se_vir = block_lanczos_se(fock, part_moms)
    se = combine(se_occ, se_vir)

    if agw.optimise_chempot:
        # Shift the self-energy poles
        se, opt = chempot.minimize_chempot(se, fock, agw.mol.nelectron)

    gf = se.get_greens_function(fock)

    cpt, error = chempot.binsearch_chempot((gf.energy, gf.coupling), gf.nphys, agw.mol.nelectron)
    se.chempot = cpt
    gf.chempot = cpt
    logger.info(agw, "Error in number of electrons: %.5g", error)

    return gf, se


def block_lanczos_se(se_static, se_moms):
    """Transform a set of moments of the self-energy to a pole
    representation.

    Parameters
    ----------
    se_static : np.ndarray (n, n)
        Static part of the self-energy
    se_moms : np.ndarray (k, n, n)
        Moments of the self-energy, for j iterations of block Lanczos
        the first k=2*j+2 moments are required.

    Returns
    -------
    se : agf2.SelfEnergy
        Self-energy object
    """

    try:
        from dyson import BlockLanczosSymmSE
    except:
        # TODO implement this here so there's no weird dependency
        raise ValueError(
                "Missing dependency: "
                "https://github.com/obackhouse/dyson-compression"
        )

    solver = BlockLanczosSymmSE(se_static, se_moms)
    e_aux, v_aux = solver.get_auxiliaries()

    se = SelfEnergy(e_aux, v_aux)

    return se


class AGW(lib.StreamObject):

    # Whether to only consider the diagonal of the self-energy, for
    # comparison to other GW methods which iteratively solve the
    # diagonal quasiparticle equation
    diag_sigma = getattr(__config__, 'gw_gw_GW_diag_sigma', False)
    # Whether to exactly solve the frequency-integral for the dd moments
    # which is N^6, rather than NI at N^4
    exact_dRPA = getattr(__config__, 'gw_gw_GW_exact_dRPA', False)
    
    optimise_chempot = False

    def __init__(self, mf, frozen=None):
        self.mol = mf.mol
        self._scf = mf
        self.verbose = self.mol.verbose
        self.stdout = self.mol.stdout
        self.max_memory = mf.max_memory

        self.frozen = frozen
        #TODO: implement frozen orbs
        if not (self.frozen is None or self.frozen == 0):
            raise NotImplementedError

        # moment-GW must use density fitting integrals for the N^4 algorithm
        if getattr(mf, 'with_df', None):
            self.with_df = mf.with_df
        else:
            self.with_df = df.DF(mf.mol)
            self.with_df.auxbasis = df.make_auxbasis(mf.mol, mp2fit=True)
        self._keys.update(['with_df'])

##################################################
# don't modify the following attributes, they are not input options
        self._nocc = None
        self._nmo = None
        # self.mo_energy: GW quasiparticle energy, not scf mo_energy
        self.mo_energy = None
        self.mo_coeff = mf.mo_coeff
        self.mo_occ = mf.mo_occ
        self.sigma = None
        self.gf = None

        keys = set(('diag_sigma', 'exact_dRPA'))
        self._keys = set(self.__dict__.keys()).union(keys)

    def dump_flags(self):
        log = logger.Logger(self.stdout, self.verbose)
        log.info('')
        log.info('******** %s ********', self.__class__)
        log.info('method = %s', self.__class__.__name__)
        nocc = self.nocc
        nvir = self.nmo - nocc
        log.info('Moment-constrained GW nocc = %d, nvir = %d', nocc, nvir)
        if self.frozen is not None:
            log.info('frozen = %s', self.frozen)
        logger.info(self, 'Use N^6 exact computation of self-energy moments = %s', self.exact_dRPA)
        logger.info(self, 'Use diagonal self-energy in QP eqn = %s', self.diag_sigma)
        return self

    @property
    def nocc(self):
        return self.get_nocc()
    @nocc.setter
    def nocc(self, n):
        self._nocc = n

    @property
    def nmo(self):
        return self.get_nmo()
    @nmo.setter
    def nmo(self, n):
        self._nmo = n

    get_nocc = get_nocc
    get_nmo = get_nmo
    get_frozen_mask = get_frozen_mask

    build_se_static = build_se_static
    build_se_moments = build_se_moments
    solve_dyson = solve_dyson

    def kernel(self, nmom=1, mo_energy=None, mo_coeff=None, Lpq=None, orbs=None, vhf_df=False, roots=10):
        """
        Input:
            nmom:      Particle and hole moment truncation of the self-energy
            mo_energy: MO energies of G0 (by default taken from mf)
            mo_coeff:  MO orbitals of G0 (by default taken from mf)
            Lpq:       3-index DF integrals (by default, constructed)
            orbs:      Restrict SE over these orbs (TODO)
            vhf_df:    Construct exchange matrix within DF approx? 
            roots:     Output the lowest-lying IPs/EAs with qp weights and orbital overlaps
        Output:
            gf object

        TODO: Pass in any other parameters for the NI?
        """
        if mo_coeff is None:
            mo_coeff = self._scf.mo_coeff
        if mo_energy is None:
            mo_energy = self._scf.mo_energy

        cput0 = (logger.process_clock(), logger.perf_counter())
        self.dump_flags()
        logger.info(self, 'Number of moments to compute in self-energy expansion = %s', nmom)
        self.converged, self.gf, self.sigma = \
                kernel(self, nmom, mo_energy, mo_coeff,
                       Lpq=Lpq, orbs=orbs, vhf_df=vhf_df, verbose=self.verbose)

        # TODO: Improve output to give the 'roots' lowest lying IP/EAs, qpwts and overlaps with MOs

        logger.timer(self, 'Moment GW', *cput0)
        return self.converged, self.gf, self.sigma

    def ao2mo(self, mo_coeff=None):
        if mo_coeff is None:
            mo_coeff = self.mo_coeff
        nmo = self.nmo
        naux = self.with_df.get_naoaux()
        mem_incore = (2*nmo**2*naux) * 8/1e6
        mem_now = lib.current_memory()[0]

        mo = numpy.asarray(mo_coeff, order='F')
        ijslice = (0, nmo, 0, nmo)
        Lpq = None
        if (mem_incore + mem_now < 0.99*self.max_memory) or self.mol.incore_anyway:
            Lpq = _ao2mo.nr_e2(self.with_df._cderi, mo, ijslice, aosym='s2', out=Lpq)
            return Lpq.reshape(naux,nmo,nmo)
        else:
            logger.warn(self, 'Memory may not be enough!')
            raise NotImplementedError


if __name__ == '__main__':
    from pyscf import gto, dft
    mol = gto.Mole()
    mol.verbose = 4
    mol.atom = [
        [8 , (0. , 0.     , 0.)],
        [1 , (0. , -0.7571 , 0.5861)],
        [1 , (0. , 0.7571 , 0.5861)]]
    mol.basis = 'def2-svp'
    mol.build()

    mf = dft.RKS(mol)
    mf = mf.density_fit()
    mf.xc = 'pbe'
    mf.kernel()

    nocc = mol.nelectron//2
    nmo = mf.mo_energy.size
    nvir = nmo-nocc

    gw = AGW(mf)
    gw.exact_dRPA = True
    gw.kernel(nmom=5)<|MERGE_RESOLUTION|>--- conflicted
+++ resolved
@@ -39,7 +39,9 @@
 
 def kernel(agw, nmom, mo_energy, mo_coeff, Lpq=None, orbs=None,
            vhf_df=False, verbose=logger.NOTE):
-    """Moment-constrained GW.
+    """Moment-constrained GW. Returns the Green's function and self-
+    energy as objects using the `GreensFunction` and `SelfEnergy`
+    objects from the `agf2` module.
 
     Parameters
     ----------
@@ -92,47 +94,9 @@
     nvir = nmo - nocc
     naux = agw.with_df.get_naoaux()
 
-<<<<<<< HEAD
     se_static = agw.build_se_static(Lpq=Lpq, mo_coeff=mo_coeff, vhf_df=vhf_df)
     hole_se_moms, particle_se_moms = \
             agw.build_se_moments(nmom, Lpq=Lpq, mo_energy=mo_energy, mo_coeff=mo_coeff)
-=======
-    # v_hf from DFT/HF density
-    if vhf_df: # and frozen == 0:
-        # density fitting for vk
-        vk = -einsum('Lni,Lim->nm',Lpq[:,:,:nocc],Lpq[:,:nocc,:])
-    else:
-        # exact vk without density fitting
-        dm = mf.make_rdm1()
-        rhf = scf.RHF(agw.mol)
-        vk = rhf.get_veff(agw.mol,dm) - rhf.get_j(agw.mol,dm)
-        vk = reduce(numpy.dot, (mo_coeff.T, vk, mo_coeff))
-
-    # Get the moments of the screened Coulomb interaction, tild_eta.
-    logger.debug(agw, "Computing the moments of the tild_eta (~ screened coulomb moments)")
-    tild_etas = rpamoms.get_tilde_dd_moms(mf, nmom, use_ri=not agw.exact_dRPA)
-    assert(tild_etas.shape==(nmom+1,naux,naux))
-
-    logger.debug(agw, "Contracting dd moments with second coulomb interaction")
-    # TODO: If only orbital subset specified, constrain the range of q here
-    X_ = einsum('Pqx,nQP->nqxQ',Lpq,tild_etas) # naux^2 nmo^2 nmom contraction
-    tild_sigma = einsum('Qpx,nqxQ->npqx',Lpq,X_) # naux nmo^3 nmom contraction
-
-    logger.debug(agw, "Forming particle and hole self-energy moments up to (and including) order {}".format(nmom))
-
-    particle_se_moms = []
-    hole_se_moms = []
-    for n in range(nmom+1):
-        mom_p = np.zeros((nmo,nmo))
-        mom_h = np.zeros((nmo,nmo))
-        for t in range(nmom+1):
-            mom_h += scipy.special.binom(n,t) * (-1)**t * einsum('k,pqk->pq',np.power(mo_energy[:nocc],n-t), tild_sigma[t,:,:,:nocc])
-            mom_p += scipy.special.binom(n,t) * einsum('c,pqc->pq',np.power(mo_energy[nocc:],n-t), tild_sigma[t,:,:,nocc:])
-        particle_se_moms.append(mom_p)
-        hole_se_moms.append(mom_h)
-
-    se_static = (vk - v_mf) + np.diag(mo_energy)
->>>>>>> 8bae712a
 
     if agw.diag_sigma:
         # TODO move this to docstring:
@@ -145,82 +109,7 @@
         # implementations that iteratively solve the diagonal qp equation.
         pass
     
-<<<<<<< HEAD
     gf, se = agw.solve_dyson(hole_se_moms, particle_se_moms, se_static, mo_energy=mo_energy)
-=======
-    # TODO: This should be moved to a test, rather than in the code.
-    if True:
-        # As an independent sanity check for specific defs, 
-        # we can compute them from pyscf (N^6)
-        from pyscf import tdscf
-        _tdscf = tdscf.dRPA(mf)
-        _tdscf.nstates = nocc*nvir
-        _tdscf.verbose = 0
-        _tdscf.kernel()
-        td_e = _tdscf.e
-        td_xy = _tdscf.xy
-        nexc = len(td_e)
-        # factor of 2 for normalization, see tdscf/rhf.py
-        td_xy = 2*np.asarray(td_xy) # (nexc, 2, nocc, nvir)
-        # td_z is X+Y
-        td_z = np.sum(td_xy, axis=1).reshape(nexc,nocc,nvir)
-        td_en = np.zeros((nexc, nmom+1))
-        for i in range(nmom+1):
-            td_en[:,i] = np.power(td_e, i) # Raise RPA excitation energies to power
-        # Compute moments of dd response
-        etas = einsum('via,vn,vjb->iajbn',td_z, td_en, td_z)
-        # Contract with Coulomb interaction to form the tilde eta values
-        tild_etas_check = einsum('Qia,iajbn,Pjb->nQP', Lpq[:,:nocc,nocc:], etas, Lpq[:,:nocc,nocc:])
-        assert(np.allclose(tild_etas, tild_etas_check))
-        logger.debug(agw, "All screened coulomb moments equivalent to pyscf implementation")
-
-        # Now, compute the hole moments directly from pyscf quantities
-        Mvxj = einsum('Qia,via,Qpj->vpj',Lpq[:,:nocc,nocc:],td_z,Lpq[:,:,:nocc])
-        evi = lib.direct_sum('j-v->jv', mo_energy[:nocc], td_e)
-        for n in range(nmom+1):
-            moms_hole_pyscf = einsum('vpj,jv,vqj->pq',Mvxj,np.power(evi,n),Mvxj)
-            if agw.diag_sigma:
-                moms_hole_pyscf = np.diag(np.diag(moms_hole_pyscf))
-            print("Checking n = {}".format(n))
-            np.set_printoptions(threshold=1000,linewidth=2000)
-            if not np.allclose(moms_hole_pyscf,hole_se_moms[n]):
-                print('pyscf moment')
-                print(moms_hole_pyscf)
-                print('our moment')
-                print(hole_se_moms[n])
-            print("Are moments the same...? ",np.allclose(moms_hole_pyscf,hole_se_moms[n]))
-
-        # Now, compute the particle moments directly from pyscf quantities
-        print('*** Checking particle moments ***')
-        Mvxb = einsum('Qia,via,Qqb->vqb',Lpq[:,:nocc,nocc:],td_z,Lpq[:,:,nocc:])
-        evb = lib.direct_sum('b+v->bv', mo_energy[nocc:], td_e)
-        for n in range(nmom+1):
-            moms_part_pyscf = einsum('vpb,bv,vqb->pq',Mvxb,np.power(evb,n),Mvxb)
-            if agw.diag_sigma:
-                moms_part_pyscf = np.diag(np.diag(moms_part_pyscf))
-            print("Checking n = {}".format(n))
-            np.set_printoptions(threshold=1000,linewidth=2000)
-            if not np.allclose(moms_part_pyscf,particle_se_moms[n]):
-                print('pyscf moment')
-                print(moms_part_pyscf)
-                print('our moment')
-                print(particle_se_moms[n])
-            print("Are moments the same...? ",np.allclose(moms_part_pyscf,particle_se_moms[n]))
-
-    # We now have a list of hole and particle moments in hole_se_momes and particle_se_moms
-    # We also have a 'static' part of the self energy, in se_static
-    se_occ = block_lanczos_se(se_static, hole_se_moms)
-    se_vir = block_lanczos_se(se_static, particle_se_moms)
-    se = combine(se_occ, se_vir)
-    gf = se.get_greens_function(se_static)
-
-    # Optimize chemical potential (just aufbau - no relative different in chemical potential of GF and SE)
-    cpt, error = binsearch_chempot((gf.energy, gf.coupling), gf.nphys, agw.mol.nelectron)
-    logger.info(agw, "Error in number of electrons: %.5g", error)
-    se.chempot = cpt
-    gf.chempot = cpt
-
->>>>>>> 8bae712a
     conv = True
 
     se_occ = se.get_occupied()
@@ -247,11 +136,6 @@
         qpwt = np.linalg.norm(vn)**2
         logger.note(agw, "EA energy level %d E = %.16g  QP weight = %0.6g", n, en, qpwt)
 
-<<<<<<< HEAD
-=======
-    # return object with the gf and se in an 'pole' / 'auxiliary' representation respectively
-
->>>>>>> 8bae712a
     return conv, gf, se
 
 
@@ -379,6 +263,13 @@
     a list of hole and particle moments, along with a static
     contribution to the self-energy.
 
+    Also finds a chemical potential which best staisfies the physical
+    number of electrons. If `agw.optimise_chempot`, this will shift
+    the self-energy poles relative to the Green's function, which may
+    be considered a partial self-consistency. Otherwise, just find a
+    chemical potential according to Aufbau principal and do not allow
+    relative difference in chemical potentials in SE and GF.
+
     Parameters
     ----------
     agw : AGW
@@ -409,7 +300,7 @@
     se = combine(se_occ, se_vir)
 
     if agw.optimise_chempot:
-        # Shift the self-energy poles
+        # Shift the self-energy poles w.r.t the Green's function
         se, opt = chempot.minimize_chempot(se, fock, agw.mol.nelectron)
 
     gf = se.get_greens_function(fock)
