--- conflicted
+++ resolved
@@ -148,8 +148,6 @@
         np.testing.assert_allclose(rgw.qp_energy, ugw.qp_energy[0])
         np.testing.assert_allclose(rgw.qp_energy, ugw.qp_energy[1])
 
-<<<<<<< HEAD
-=======
     def test_dtda_frozen(self):
         rgw = GW(self.mf)
         rgw.polarizability = "dtda"
@@ -188,7 +186,6 @@
         np.testing.assert_allclose(rgw.qp_energy, ugw.qp_energy[0])
         np.testing.assert_allclose(rgw.qp_energy, ugw.qp_energy[1])
 
->>>>>>> eaaefa73
 
 class Test_UGW(unittest.TestCase):
     @classmethod
