"""
Tests for `pbc/gw.py`
"""

import unittest

import numpy as np
from pyscf.agf2 import mpi_helper
from pyscf.pbc import dft, gto
from pyscf.pbc.tools import k2gamma

from momentGW import GW, KGW


class Test_KGW(unittest.TestCase):
    @classmethod
    def setUpClass(cls):
        cell = gto.Cell()
        cell.atom = "He 0 0 0; He 1 1 1"
        cell.basis = "6-31g"
        cell.a = np.eye(3) * 3
        cell.max_memory = 1e10
        cell.verbose = 0
        cell.build()

        kmesh = [3, 1, 1]
        kpts = cell.make_kpts(kmesh)

        mf = dft.KRKS(cell, kpts, xc="hf")
        # mf = scf.KRHF(cell, kpts)
        mf = mf.density_fit(auxbasis="weigend")
        mf.with_df.force_dm_kbuild = True
        mf.exxdiv = None
        mf.conv_tol = 1e-10
        mf.kernel()

        for k in range(len(kpts)):
            mf.mo_coeff[k] = mpi_helper.bcast_dict(mf.mo_coeff[k], root=0)
            mf.mo_energy[k] = mpi_helper.bcast_dict(mf.mo_energy[k], root=0)

        smf = k2gamma.k2gamma(mf, kmesh=kmesh)
        smf = smf.density_fit(auxbasis="weigend")
        smf.exxdiv = None
        smf.with_df.force_dm_kbuild = True

        cls.cell, cls.kpts, cls.mf, cls.smf = cell, kpts, mf, smf

    @classmethod
    def tearDownClass(cls):
        del cls.cell, cls.kpts, cls.mf, cls.smf

    def test_supercell_valid(self):
        # Require real MOs for supercell comparison

        scell, phase = k2gamma.get_phase(self.cell, self.kpts)
        nk, nao, nmo = np.shape(self.mf.mo_coeff)
        nr, _ = np.shape(phase)

        k_conj_groups = k2gamma.group_by_conj_pairs(self.cell, self.kpts, return_kpts_pairs=False)
        k_phase = np.eye(nk, dtype=np.complex128)
        r2x2 = np.array([[1.0, 1j], [1.0, -1j]]) * 0.5**0.5
        pairs = [[k, k_conj] for k, k_conj in k_conj_groups if k_conj is not None and k != k_conj]
        for idx in np.array(pairs):
            k_phase[idx[:, None], idx] = r2x2

        c_gamma = np.einsum("Rk,kum,kh->Ruhm", phase, self.mf.mo_coeff, k_phase)
        c_gamma = c_gamma.reshape(nao * nr, nk * nmo)
        c_gamma[:, abs(c_gamma.real).max(axis=0) < 1e-5] *= -1j

        self.assertAlmostEqual(np.max(np.abs(np.array(c_gamma).imag)), 0, 8)

    def _test_vs_supercell(self, gw, kgw, full=False, tol=1e-8):
        e1 = np.concatenate([gf.energies for gf in kgw.gf])
        w1 = np.concatenate([gf.weights() for gf in kgw.gf])
        mask = np.argsort(e1)
        e1 = e1[mask]
        w1 = w1[mask]
        e2 = gw.gf.energies
        w2 = gw.gf.weights()
        if full:
            np.testing.assert_allclose(e1, e2, atol=tol)
        else:
            np.testing.assert_allclose(e1[w1 > 1e-1], e2[w2 > 1e-1], atol=tol)

    def test_dtda_vs_supercell(self):
        nmom_max = 5

        kgw = KGW(self.mf)
        kgw.polarizability = "dtda"
        kgw.kernel(nmom_max)

        gw = GW(self.smf)
        gw.__dict__.update({opt: getattr(kgw, opt) for opt in kgw._opts})
        gw.kernel(nmom_max)

        self._test_vs_supercell(gw, kgw, full=True)

    def test_drpa_vs_supercell(self):
        nmom_max = 5

        kgw = KGW(self.mf)
        kgw.polarizability = "drpa"
        kgw.kernel(nmom_max)

        gw = GW(self.smf)
        gw.__dict__.update({opt: getattr(kgw, opt) for opt in kgw._opts})
        gw.kernel(nmom_max)

        self._test_vs_supercell(gw, kgw, full=True)

    def test_dtda_vs_supercell_fock_loop(self):
        nmom_max = 5

        kgw = KGW(self.mf)
        kgw.polarizability = "dtda"
        kgw.fock_loop = True
        kgw.compression = None
        kgw.kernel(nmom_max)

        gw = GW(self.smf)
        gw.__dict__.update({opt: getattr(kgw, opt) for opt in kgw._opts})
        gw.kernel(nmom_max)

        self._test_vs_supercell(gw, kgw)

    def test_drpa_vs_supercell_fock_loop(self):
        nmom_max = 5

        kgw = KGW(self.mf)
        kgw.polarizability = "drpa"
        kgw.fock_loop = True
        kgw.compression = None
        kgw.kernel(nmom_max)

        gw = GW(self.smf)
        gw.__dict__.update({opt: getattr(kgw, opt) for opt in kgw._opts})
        gw.kernel(nmom_max)

        self._test_vs_supercell(gw, kgw)

    def test_dtda_vs_supercell_compression(self):
        nmom_max = 5

        kgw = KGW(self.mf)
        kgw.polarizability = "dtda"
        kgw.compression = "ov,oo,vv"
        kgw.compression_tol = 1e-7
        kgw.kernel(nmom_max)

        gw = GW(self.smf)
        gw.__dict__.update({opt: getattr(kgw, opt) for opt in kgw._opts})
        gw.kernel(nmom_max)

        self._test_vs_supercell(gw, kgw, full=False, tol=1e-5)

    def test_drpa_vs_supercell_compression(self):
        nmom_max = 5

        kgw = KGW(self.mf)
        kgw.polarizability = "drpa"
        kgw.compression = "ov,oo,vv"
        kgw.compression_tol = 1e-7
        kgw.kernel(nmom_max)

        gw = GW(self.smf)
        gw.__dict__.update({opt: getattr(kgw, opt) for opt in kgw._opts})
        gw.kernel(nmom_max)

        self._test_vs_supercell(gw, kgw, full=False, tol=1e-5)

<<<<<<< HEAD
    def test_dtda_HW_regression(self):
        nmom_max = 5
        kgw = KGW(self.mf)
        kgw.polarizability = "dtda"
        kgw.fc = True
        conv, gf, se, _ = kgw.kernel(nmom_max)
        gf_occ = gf[0].occupied().physical(weight=1e-1)
        gf_vir = gf[0].virtual().physical(weight=1e-1)
        self.assertAlmostEqual(np.max(gf_occ.energies[-1]), -0.7516926143, 6)
        self.assertAlmostEqual(np.max(gf_occ.energies[-2]), -0.8925912088, 6)
        self.assertAlmostEqual(np.max(gf_vir.energies[0]), 1.0900808711, 6)
        self.assertAlmostEqual(np.max(gf_vir.energies[1]), 1.8839604877, 6)
=======
    def test_dtda_vs_supercell_frozen(self):
        nmom_max = 3

        kgw = KGW(self.mf)
        kgw.polarizability = "dtda"
        kgw.frozen = [0]
        kgw.kernel(nmom_max)

        gw = GW(self.smf)
        gw.__dict__.update({opt: getattr(kgw, opt) for opt in kgw._opts})
        gw.frozen = list(range(len(self.kpts)))
        gw.kernel(nmom_max)

        self._test_vs_supercell(gw, kgw, full=True)
>>>>>>> fee86931


if __name__ == "__main__":
    print("Running tests for KGW")
    unittest.main()<|MERGE_RESOLUTION|>--- conflicted
+++ resolved
@@ -168,7 +168,21 @@
 
         self._test_vs_supercell(gw, kgw, full=False, tol=1e-5)
 
-<<<<<<< HEAD
+    def test_dtda_vs_supercell_frozen(self):
+        nmom_max = 3
+
+        kgw = KGW(self.mf)
+        kgw.polarizability = "dtda"
+        kgw.frozen = [0]
+        kgw.kernel(nmom_max)
+
+        gw = GW(self.smf)
+        gw.__dict__.update({opt: getattr(kgw, opt) for opt in kgw._opts})
+        gw.frozen = list(range(len(self.kpts)))
+        gw.kernel(nmom_max)
+
+        self._test_vs_supercell(gw, kgw, full=True)
+        
     def test_dtda_HW_regression(self):
         nmom_max = 5
         kgw = KGW(self.mf)
@@ -181,23 +195,6 @@
         self.assertAlmostEqual(np.max(gf_occ.energies[-2]), -0.8925912088, 6)
         self.assertAlmostEqual(np.max(gf_vir.energies[0]), 1.0900808711, 6)
         self.assertAlmostEqual(np.max(gf_vir.energies[1]), 1.8839604877, 6)
-=======
-    def test_dtda_vs_supercell_frozen(self):
-        nmom_max = 3
-
-        kgw = KGW(self.mf)
-        kgw.polarizability = "dtda"
-        kgw.frozen = [0]
-        kgw.kernel(nmom_max)
-
-        gw = GW(self.smf)
-        gw.__dict__.update({opt: getattr(kgw, opt) for opt in kgw._opts})
-        gw.frozen = list(range(len(self.kpts)))
-        gw.kernel(nmom_max)
-
-        self._test_vs_supercell(gw, kgw, full=True)
->>>>>>> fee86931
-
 
 if __name__ == "__main__":
     print("Running tests for KGW")
