--- conflicted
+++ resolved
@@ -29,10 +29,6 @@
         mf = dft.KRKS(cell, kpts, xc="hf")
         # mf = scf.KRHF(cell, kpts)
         mf = mf.density_fit(auxbasis="weigend")
-<<<<<<< HEAD
-        mf.with_df._prefer_ccdf = True  # TODO: Check functionality on other systems
-=======
->>>>>>> 7250457f
         mf.with_df.force_dm_kbuild = True
         mf.exxdiv = None
         mf.conv_tol = 1e-10
@@ -45,10 +41,6 @@
         smf = k2gamma.k2gamma(mf, kmesh=kmesh)
         smf = smf.density_fit(auxbasis="weigend")
         smf.exxdiv = None
-<<<<<<< HEAD
-        smf.with_df._prefer_ccdf = True  # TODO: Check functionality on other systems
-=======
->>>>>>> 7250457f
         smf.with_df.force_dm_kbuild = True
 
         cls.cell, cls.kpts, cls.mf, cls.smf = cell, kpts, mf, smf
